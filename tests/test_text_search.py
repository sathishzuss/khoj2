--- conflicted
+++ resolved
@@ -10,33 +10,23 @@
 
 # Internal Packages
 from khoj.search_type import text_search
-<<<<<<< HEAD
 from khoj.utils.rawconfig import ContentConfig, SearchConfig
-=======
->>>>>>> 963cd165
 from khoj.processor.org_mode.org_to_jsonl import OrgToJsonl
 from khoj.processor.github.github_to_jsonl import GithubToJsonl
 from khoj.utils.config import SearchModels
-from khoj.utils.fs_syncer import get_org_files
-<<<<<<< HEAD
+from khoj.utils.fs_syncer import get_org_files, collect_files
 from database.models import LocalOrgConfig, KhojUser, Embeddings, GithubConfig
 
 logger = logging.getLogger(__name__)
-=======
 from khoj.utils.rawconfig import ContentConfig, SearchConfig, TextContentConfig
->>>>>>> 963cd165
 
 
 # Test
 # ----------------------------------------------------------------------------------------------------
-<<<<<<< HEAD
 @pytest.mark.django_db
 def test_text_search_setup_with_missing_file_raises_error(
     org_config_with_only_new_file: LocalOrgConfig, search_config: SearchConfig
 ):
-=======
-def test_text_search_setup_with_missing_file_raises_error(org_config_with_only_new_file: TextContentConfig):
->>>>>>> 963cd165
     # Arrange
     # Ensure file mentioned in org.input-files is missing
     single_new_file = Path(org_config_with_only_new_file.input_files[0])
@@ -49,19 +39,25 @@
 
 
 # ----------------------------------------------------------------------------------------------------
-def test_get_org_files_with_org_suffixed_dir_doesnt_raise_error(tmp_path: Path):
+@pytest.mark.django_db
+def test_get_org_files_with_org_suffixed_dir_doesnt_raise_error(tmp_path, default_user: KhojUser):
     # Arrange
     orgfile = tmp_path / "directory.org" / "file.org"
     orgfile.parent.mkdir()
     with open(orgfile, "w") as f:
         f.write("* Heading\n- List item\n")
-    org_content_config = TextContentConfig(
-        input_filter=[f"{tmp_path}/**/*"], compressed_jsonl="test.jsonl", embeddings_file="test.pt"
-    )
+
+    LocalOrgConfig.objects.create(
+        input_filter=[f"{tmp_path}/**/*"],
+        input_files=None,
+        user=default_user,
+    )
+
+    org_files = collect_files(user=default_user)["org"]
 
     # Act
     # should not raise IsADirectoryError and return orgfile
-    assert get_org_files(org_content_config) == {f"{orgfile}": "* Heading\n- List item\n"}
+    assert org_files == {f"{orgfile}": "* Heading\n- List item\n"}
 
 
 # ----------------------------------------------------------------------------------------------------
@@ -84,20 +80,10 @@
 @pytest.mark.django_db
 def test_text_search_setup(content_config, default_user: KhojUser, caplog):
     # Arrange
-<<<<<<< HEAD
     org_config = LocalOrgConfig.objects.filter(user=default_user).first()
     data = get_org_files(org_config)
     with caplog.at_level(logging.INFO):
         text_search.setup(OrgToJsonl, data, regenerate=True, user=default_user)
-=======
-    data = get_org_files(content_config.org)
-
-    # Act
-    # Regenerate notes embeddings during asymmetric setup
-    notes_model = text_search.setup(
-        OrgToJsonl, data, content_config.org, search_models.text_search.bi_encoder, regenerate=True
-    )
->>>>>>> 963cd165
 
     # Assert
     assert "Deleting all embeddings for file type org" in caplog.records[1].message
