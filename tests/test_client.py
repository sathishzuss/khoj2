--- conflicted
+++ resolved
@@ -5,9 +5,9 @@
 import pytest
 
 # External Packages
-from fastapi import FastAPI
 from fastapi.testclient import TestClient
 from fastapi import FastAPI
+import pytest
 
 # Internal Packages
 from khoj.configure import configure_routes, configure_search_types
@@ -116,15 +116,9 @@
 
 # ----------------------------------------------------------------------------------------------------
 @pytest.mark.django_db(transaction=True)
-<<<<<<< HEAD
 def test_get_api_config_types(client, search_config: SearchConfig, sample_org_data, default_user2: KhojUser):
     # Arrange
     text_search.setup(OrgToJsonl, sample_org_data, regenerate=False, user=default_user2)
-=======
-def test_get_api_config_types(client, search_config: SearchConfig, sample_org_data):
-    # Arrange
-    text_search.setup(OrgToJsonl, sample_org_data, regenerate=False)
->>>>>>> 39abefd6
 
     # Act
     response = client.get(f"/api/config/types")
@@ -186,15 +180,9 @@
 
 # ----------------------------------------------------------------------------------------------------
 @pytest.mark.django_db(transaction=True)
-<<<<<<< HEAD
 def test_notes_search(client, search_config: SearchConfig, sample_org_data, default_user2: KhojUser):
     # Arrange
     text_search.setup(OrgToJsonl, sample_org_data, regenerate=False, user=default_user2)
-=======
-def test_notes_search(client, search_config: SearchConfig, sample_org_data):
-    # Arrange
-    text_search.setup(OrgToJsonl, sample_org_data, regenerate=False)
->>>>>>> 39abefd6
     user_query = quote("How to git install application?")
 
     # Act
@@ -217,10 +205,7 @@
         OrgToJsonl,
         sample_org_data,
         regenerate=False,
-<<<<<<< HEAD
         user=default_user2,
-=======
->>>>>>> 39abefd6
     )
     user_query = quote('+"Emacs" file:"*.org"')
 
@@ -236,15 +221,9 @@
 
 # ----------------------------------------------------------------------------------------------------
 @pytest.mark.django_db(transaction=True)
-<<<<<<< HEAD
 def test_notes_search_with_include_filter(client, sample_org_data, default_user2: KhojUser):
     # Arrange
     text_search.setup(OrgToJsonl, sample_org_data, regenerate=False, user=default_user2)
-=======
-def test_notes_search_with_include_filter(client, sample_org_data):
-    # Arrange
-    text_search.setup(OrgToJsonl, sample_org_data, regenerate=False)
->>>>>>> 39abefd6
     user_query = quote('How to git install application? +"Emacs"')
 
     # Act
@@ -259,20 +238,13 @@
 
 # ----------------------------------------------------------------------------------------------------
 @pytest.mark.django_db(transaction=True)
-<<<<<<< HEAD
 def test_notes_search_with_exclude_filter(client, sample_org_data, default_user2: KhojUser):
-=======
-def test_notes_search_with_exclude_filter(client, sample_org_data):
->>>>>>> 39abefd6
     # Arrange
     text_search.setup(
         OrgToJsonl,
         sample_org_data,
         regenerate=False,
-<<<<<<< HEAD
         user=default_user2,
-=======
->>>>>>> 39abefd6
     )
     user_query = quote('How to git install application? -"clone"')
 
