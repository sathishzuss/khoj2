# Standard Modules
from io import BytesIO
from PIL import Image
from urllib.parse import quote
import pytest

# External Packages
from fastapi import FastAPI
from fastapi.testclient import TestClient
from fastapi import FastAPI
import pytest

# Internal Packages
from khoj.configure import configure_routes, configure_search_types
from khoj.utils import state
from khoj.utils.state import search_models, content_index, config
from khoj.search_type import text_search, image_search
from khoj.utils.rawconfig import ContentConfig, SearchConfig
from khoj.processor.org_mode.org_to_jsonl import OrgToJsonl
from database.models import KhojUser
from database.adapters import EmbeddingsAdapters


# Test
# ----------------------------------------------------------------------------------------------------
def test_search_with_invalid_content_type(client):
    # Arrange
    user_query = quote("How to call Khoj from Emacs?")

    # Act
    response = client.get(f"/api/search?q={user_query}&t=invalid_content_type")

    # Assert
    assert response.status_code == 422


# ----------------------------------------------------------------------------------------------------
def test_search_with_valid_content_type(client):
    for content_type in ["all", "org", "markdown", "image", "pdf", "github", "notion"]:
        # Act
        response = client.get(f"/api/search?q=random&t={content_type}")
        # Assert
        assert response.status_code == 200, f"Returned status: {response.status_code} for content type: {content_type}"


# ----------------------------------------------------------------------------------------------------
def test_update_with_invalid_content_type(client):
    # Act
    response = client.get(f"/api/update?t=invalid_content_type")

    # Assert
    assert response.status_code == 422


# ----------------------------------------------------------------------------------------------------
def test_regenerate_with_invalid_content_type(client):
    # Act
    response = client.get(f"/api/update?force=true&t=invalid_content_type")

    # Assert
    assert response.status_code == 422


# ----------------------------------------------------------------------------------------------------
def test_index_update(client):
    # Arrange
    files = get_sample_files_data()
    headers = {"x-api-key": "secret"}

    # Act
    response = client.post("/api/v1/index/update", files=files, headers=headers)

    # Assert
    assert response.status_code == 200


# ----------------------------------------------------------------------------------------------------
def test_regenerate_with_valid_content_type(client):
    for content_type in ["all", "org", "markdown", "image", "pdf", "notion"]:
        # Arrange
        files = get_sample_files_data()
        headers = {"x-api-key": "secret"}

        # Act
        response = client.post(f"/api/v1/index/update?t={content_type}", files=files, headers=headers)
        # Assert
        assert response.status_code == 200, f"Returned status: {response.status_code} for content type: {content_type}"


# ----------------------------------------------------------------------------------------------------
def test_regenerate_with_github_fails_without_pat(client):
    # Act
    response = client.get(f"/api/update?force=true&t=github")

    # Arrange
    files = get_sample_files_data()
    headers = {"x-api-key": "secret"}

    # Act
    response = client.post(f"/api/v1/index/update?t=github", files=files, headers=headers)
    # Assert
    assert response.status_code == 200, f"Returned status: {response.status_code} for content type: github"


# ----------------------------------------------------------------------------------------------------
@pytest.mark.django_db
@pytest.mark.skip(reason="Flaky test on parallel test runs")
def test_get_configured_types_via_api(client, sample_org_data):
    # Act
    text_search.setup(OrgToJsonl, sample_org_data, regenerate=False)

    enabled_types = EmbeddingsAdapters.get_unique_file_types(user=None).all().values_list("file_type", flat=True)

    # Assert
    assert list(enabled_types) == ["org"]


# ----------------------------------------------------------------------------------------------------
@pytest.mark.django_db(transaction=True)
def test_get_api_config_types(client, search_config: SearchConfig, sample_org_data, default_user2: KhojUser):
    # Arrange
    text_search.setup(OrgToJsonl, sample_org_data, regenerate=False, user=default_user2)

    # Act
    response = client.get(f"/api/config/types")

    # Assert
    assert response.status_code == 200
<<<<<<< HEAD
    # assert actual response is ["org", "image", "all"]
=======
>>>>>>> 485153b9
    assert response.json() == ["all", "org", "image"]


# ----------------------------------------------------------------------------------------------------
@pytest.mark.django_db(transaction=True)
def test_get_configured_types_with_no_content_config(fastapi_app: FastAPI):
    # Arrange
    state.SearchType = configure_search_types(config)
    original_config = state.config.content_type
    state.config.content_type = None

    configure_routes(fastapi_app)
    client = TestClient(fastapi_app)

    # Act
    response = client.get(f"/api/config/types")

    # Assert
    assert response.status_code == 200
    assert response.json() == ["all"]

    # Restore
    state.config.content_type = original_config


# ----------------------------------------------------------------------------------------------------
@pytest.mark.django_db(transaction=True)
def test_image_search(client, content_config: ContentConfig, search_config: SearchConfig):
    # Arrange
    search_models.image_search = image_search.initialize_model(search_config.image)
    content_index.image = image_search.setup(
        content_config.image, search_models.image_search.image_encoder, regenerate=False
    )
    query_expected_image_pairs = [
        ("kitten", "kitten_park.jpg"),
        ("a horse and dog on a leash", "horse_dog.jpg"),
        ("A guinea pig eating grass", "guineapig_grass.jpg"),
    ]

    for query, expected_image_name in query_expected_image_pairs:
        # Act
        response = client.get(f"/api/search?q={query}&n=1&t=image")

        # Assert
        assert response.status_code == 200
        actual_image = Image.open(BytesIO(client.get(response.json()[0]["entry"]).content))
        expected_image = Image.open(content_config.image.input_directories[0].joinpath(expected_image_name))

        # Assert
        assert expected_image == actual_image


# ----------------------------------------------------------------------------------------------------
@pytest.mark.django_db(transaction=True)
def test_notes_search(client, search_config: SearchConfig, sample_org_data, default_user2: KhojUser):
    # Arrange
    text_search.setup(OrgToJsonl, sample_org_data, regenerate=False, user=default_user2)
    user_query = quote("How to git install application?")

    # Act
    response = client.get(f"/api/search?q={user_query}&n=1&t=org&r=true")

    # Assert
    assert response.status_code == 200
    # assert actual_data contains "Khoj via Emacs" entry
    search_result = response.json()[0]["entry"]
    assert "git clone https://github.com/khoj-ai/khoj" in search_result


# ----------------------------------------------------------------------------------------------------
@pytest.mark.django_db(transaction=True)
def test_notes_search_with_only_filters(
    client, content_config: ContentConfig, search_config: SearchConfig, sample_org_data, default_user2: KhojUser
):
    # Arrange
    text_search.setup(
        OrgToJsonl,
        sample_org_data,
        regenerate=False,
        user=default_user2,
    )
    user_query = quote('+"Emacs" file:"*.org"')

    # Act
    response = client.get(f"/api/search?q={user_query}&n=1&t=org")

    # Assert
    assert response.status_code == 200
    # assert actual_data contains word "Emacs"
    search_result = response.json()[0]["entry"]
    assert "Emacs" in search_result


# ----------------------------------------------------------------------------------------------------
@pytest.mark.django_db(transaction=True)
def test_notes_search_with_include_filter(client, sample_org_data, default_user2: KhojUser):
    # Arrange
    text_search.setup(OrgToJsonl, sample_org_data, regenerate=False, user=default_user2)
    user_query = quote('How to git install application? +"Emacs"')

    # Act
    response = client.get(f"/api/search?q={user_query}&n=1&t=org")

    # Assert
    assert response.status_code == 200
    # assert actual_data contains word "Emacs"
    search_result = response.json()[0]["entry"]
    assert "Emacs" in search_result


# ----------------------------------------------------------------------------------------------------
@pytest.mark.django_db(transaction=True)
def test_notes_search_with_exclude_filter(client, sample_org_data, default_user2: KhojUser):
    # Arrange
    text_search.setup(
        OrgToJsonl,
        sample_org_data,
        regenerate=False,
        user=default_user2,
    )
    user_query = quote('How to git install application? -"clone"')

    # Act
    response = client.get(f"/api/search?q={user_query}&n=1&t=org")

    # Assert
    assert response.status_code == 200
    # assert actual_data does not contains word "clone"
    search_result = response.json()[0]["entry"]
    assert "clone" not in search_result


# ----------------------------------------------------------------------------------------------------
@pytest.mark.django_db(transaction=True)
def test_different_user_data_not_accessed(client, sample_org_data, default_user: KhojUser):
    # Arrange
    text_search.setup(OrgToJsonl, sample_org_data, regenerate=False, user=default_user)
    user_query = quote("How to git install application?")

    # Act
    response = client.get(f"/api/search?q={user_query}&n=1&t=org")

    # Assert
    assert response.status_code == 200
    # assert actual response has no data as the default_user is different from the user making the query (anonymous)
    assert len(response.json()) == 0


def get_sample_files_data():
    return {
        "files": ("path/to/filename.org", "* practicing piano", "text/org"),
        "files": ("path/to/filename1.org", "** top 3 reasons why I moved to SF", "text/org"),
        "files": ("path/to/filename2.org", "* how to build a search engine", "text/org"),
        "files": ("path/to/filename.pdf", "Moore's law does not apply to consumer hardware", "application/pdf"),
        "files": ("path/to/filename1.pdf", "The sun is a ball of helium", "application/pdf"),
        "files": ("path/to/filename2.pdf", "Effect of sunshine on baseline human happiness", "application/pdf"),
        "files": ("path/to/filename.txt", "data,column,value", "text/plain"),
        "files": ("path/to/filename1.txt", "<html>my first web page</html>", "text/plain"),
        "files": ("path/to/filename2.txt", "2021-02-02 Journal Entry", "text/plain"),
        "files": ("path/to/filename.md", "# Notes from client call", "text/markdown"),
        "files": (
            "path/to/filename1.md",
            "## Studying anthropological records from the Fatimid caliphate",
            "text/markdown",
        ),
        "files": ("path/to/filename2.md", "**Understanding science through the lens of art**", "text/markdown"),
    }<|MERGE_RESOLUTION|>--- conflicted
+++ resolved
@@ -5,7 +5,6 @@
 import pytest
 
 # External Packages
-from fastapi import FastAPI
 from fastapi.testclient import TestClient
 from fastapi import FastAPI
 import pytest
@@ -126,10 +125,6 @@
 
     # Assert
     assert response.status_code == 200
-<<<<<<< HEAD
-    # assert actual response is ["org", "image", "all"]
-=======
->>>>>>> 485153b9
     assert response.json() == ["all", "org", "image"]
 
 
