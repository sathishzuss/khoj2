--- conflicted
+++ resolved
@@ -59,15 +59,9 @@
     "bs4 >= 0.0.1",
     "anyio == 3.7.1",
     "pymupdf >= 1.23.3",
-<<<<<<< HEAD
-    "gpt4all == 0.1.9; platform_system == 'Linux' and platform_machine == 'x86_64'",
-    "gpt4all == 0.1.9; platform_system == 'Windows' or platform_system == 'Darwin'",
-    "django == 4.2.5",
-    "authlib == 1.2.1",
-=======
     "gpt4all == 1.0.12; platform_system == 'Linux' and platform_machine == 'x86_64'",
     "gpt4all == 1.0.12; platform_system == 'Windows' or platform_system == 'Darwin'",
->>>>>>> 96a9fa07
+    "authlib == 1.2.1",
 ]
 dynamic = ["version"]
 
