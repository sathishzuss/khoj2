version: "3.9"
services:
  database:
    image: ankane/pgvector
    ports:
      - "5432:5432"
    environment:
      POSTGRES_USER: postgres
      POSTGRES_PASSWORD: postgres
      POSTGRES_DB: postgres
    volumes:
      - khoj_db:/var/lib/postgresql/data/
  server:
    # Use the following line to use the latest version of khoj. Otherwise, it will build from source.
    image: ghcr.io/khoj-ai/khoj:latest
    # Uncomment the following line to build from source. This will take a few minutes. Comment the next two lines out if you want to use the offiicial image.
    # build:
      # context: .
<<<<<<< HEAD
      # dockerfile: prod.Dockerfile
=======
>>>>>>> 9acc722f
    ports:
      # If changing the local port (left hand side), no other changes required.
      # If changing the remote port (right hand side),
      #   change the port in the args in the build section,
      #   as well as the port in the command section to match
      - "42110:42110"
    working_dir: /app
    volumes:
      - .:/app
      # These mounted volumes hold the raw data that should be indexed for search.
      # The path in your local directory (left hand side)
      #   points to the files you want to index.
      # The path of the mounted directory (right hand side),
      #   must match the path prefix in your config file.
      - ./tests/data/org/:/data/org/
      - ./tests/data/images/:/data/images/
      - ./tests/data/markdown/:/data/markdown/
      - ./tests/data/pdf/:/data/pdf/
      # Embeddings and models are populated after the first run
      # You can set these volumes to point to empty directories on host
      - ./tests/data/embeddings/:/root/.khoj/content/
      - ./tests/data/models/:/root/.khoj/search/
      - khoj_config:/root/.khoj/
      - khoj_models:/root/.cache/torch/sentence_transformers
    # Use 0.0.0.0 to explicitly set the host ip for the service on the container. https://pythonspeed.com/articles/docker-connection-refused/
    environment:
      - POSTGRES_DB=postgres
      - POSTGRES_USER=postgres
      - POSTGRES_PASSWORD=postgres
      - POSTGRES_HOST=database
      - POSTGRES_PORT=5432
<<<<<<< HEAD
      - GOOGLE_CLIENT_SECRET=bar
      - GOOGLE_CLIENT_ID=foo
=======
>>>>>>> 9acc722f
    command: --host="0.0.0.0" --port=42110 -vv


volumes:
  khoj_config:
<<<<<<< HEAD
  khoj_db:
  khoj_models:
=======
  khoj_db:
>>>>>>> 9acc722f
<|MERGE_RESOLUTION|>--- conflicted
+++ resolved
@@ -16,10 +16,6 @@
     # Uncomment the following line to build from source. This will take a few minutes. Comment the next two lines out if you want to use the offiicial image.
     # build:
       # context: .
-<<<<<<< HEAD
-      # dockerfile: prod.Dockerfile
-=======
->>>>>>> 9acc722f
     ports:
       # If changing the local port (left hand side), no other changes required.
       # If changing the remote port (right hand side),
@@ -51,19 +47,12 @@
       - POSTGRES_PASSWORD=postgres
       - POSTGRES_HOST=database
       - POSTGRES_PORT=5432
-<<<<<<< HEAD
       - GOOGLE_CLIENT_SECRET=bar
       - GOOGLE_CLIENT_ID=foo
-=======
->>>>>>> 9acc722f
     command: --host="0.0.0.0" --port=42110 -vv
 
 
 volumes:
   khoj_config:
-<<<<<<< HEAD
   khoj_db:
-  khoj_models:
-=======
-  khoj_db:
->>>>>>> 9acc722f
+  khoj_models: