import {ItemView, MarkdownRenderer, Scope, WorkspaceLeaf, request, requestUrl, setIcon, Platform} from 'obsidian';
import * as DOMPurify from 'dompurify';
import { KhojSetting } from 'src/settings';
import { KhojPaneView } from 'src/pane_view';
import { KhojView, createCopyParentText, getLinkToEntry, pasteTextAtCursor } from 'src/utils';
import { KhojSearchModal } from './search_modal';

export interface ChatJsonResult {
    image?: string;
    detail?: string;
    intentType?: string;
    inferredQueries?: string[];
}

<<<<<<< HEAD
=======
interface ChunkResult {
    objects: string[];
    remainder: string;
}

interface MessageChunk {
    type: string;
    data: any;
}

interface ChatMessageState {
    newResponseTextEl: HTMLElement | null;
    newResponseEl: HTMLElement | null;
    loadingEllipsis: HTMLElement | null;
    references: any;
    rawResponse: string;
    rawQuery: string;
    isVoice: boolean;
}

>>>>>>> eb5af38f
interface Location {
    region: string;
    city: string;
    countryName: string;
    timezone: string;
}

export class KhojChatView extends KhojPaneView {
    result: string;
    setting: KhojSetting;
    waitingForLocation: boolean;
    location: Location;
    keyPressTimeout: NodeJS.Timeout | null = null;
<<<<<<< HEAD
	userMessages: string[] = [];  // New array to store user messages
	currentMessageIndex: number = -1;  // New property to track current message index
	private startingMessage : string = "Message";
	private  currentUserInput: string = ""; //stores the current user input that is being typed in chat
=======
    chatMessageState: ChatMessageState;

>>>>>>> eb5af38f
    constructor(leaf: WorkspaceLeaf, setting: KhojSetting) {
        super(leaf, setting);

        // Register chat view keybindings
        this.scope = new Scope(this.app.scope);
        this.scope.register(["Ctrl"], 'n', (_) => this.createNewConversation());
        this.scope.register(["Ctrl"], 'o', async (_) => await this.toggleChatSessions());
        this.scope.register(["Ctrl"], 'f', (_) => new KhojSearchModal(this.app, this.setting).open());
        this.scope.register(["Ctrl"], 'r', (_) => new KhojSearchModal(this.app, this.setting, true).open());

        this.waitingForLocation = true;

        fetch("https://ipapi.co/json")
            .then(response => response.json())
            .then(data => {
                this.location = {
                    region: data.region,
                    city: data.city,
                    countryName: data.country_name,
                    timezone: data.timezone,
                };
            })
            .catch(err => {
                console.log(err);
            })
            .finally(() => {
                this.waitingForLocation = false;
            });

    }

    getViewType(): string {
        return KhojView.CHAT;
    }

    getDisplayText(): string {
        return "Khoj Chat";
    }

    getIcon(): string {
        return "message-circle";
    }

    async chat(isVoice: boolean = false) {
        // Get text in chat input element
        let input_el = <HTMLTextAreaElement>this.contentEl.getElementsByClassName("khoj-chat-input")[0];

        // Clear text after extracting message to send
        let user_message = input_el.value.trim();
		// Store the message in the array if it's not empty
		if (user_message) {
			this.userMessages.push(user_message);
			// Update starting message after sending a new message
			const modifierKey = Platform.isMacOS ? 'cmd' : 'ctrl';
			this.startingMessage = `(${modifierKey}+↑/↓) for prev messages`;
			input_el.placeholder = this.startingMessage;
		}
        input_el.value = "";
        this.autoResize();

        // Get and render chat response to user message
        await this.getChatResponse(user_message, isVoice);
    }

    async onOpen() {
        let { contentEl } = this;
        contentEl.addClass("khoj-chat");

        super.onOpen();

        // Construct Content Security Policy
        let defaultDomains = `'self' ${this.setting.khojUrl} https://*.obsidian.md https://app.khoj.dev https://assets.khoj.dev`;
        const defaultSrc = `default-src ${defaultDomains};`;
        const scriptSrc = `script-src ${defaultDomains} 'unsafe-inline';`;
        const connectSrc = `connect-src ${this.setting.khojUrl} wss://*.obsidian.md/ https://ipapi.co/json;`;
        const styleSrc = `style-src ${defaultDomains} 'unsafe-inline';`;
        const imgSrc = `img-src * app: data:;`;
        const childSrc = `child-src 'none';`;
        const objectSrc = `object-src 'none';`;
        const csp = `${defaultSrc} ${scriptSrc} ${connectSrc} ${styleSrc} ${imgSrc} ${childSrc} ${objectSrc}`;

        // WARNING: CSP DISABLED for now as it breaks other Obsidian plugins. Enable when can scope CSP to only Khoj plugin.
        // CSP meta tag for the Khoj Chat modal
        // document.head.createEl("meta", { attr: { "http-equiv": "Content-Security-Policy", "content": `${csp}` } });

        // Create area for chat logs
        let chatBodyEl = contentEl.createDiv({ attr: { id: "khoj-chat-body", class: "khoj-chat-body" } });

        // Add chat input field
        let inputRow = contentEl.createDiv("khoj-input-row");
        let chatSessions = inputRow.createEl("button", {
            text: "Chat Sessions",
            attr: {
                class: "khoj-input-row-button clickable-icon",
                title: "Show Conversations (^O)",
            },
        })
        chatSessions.addEventListener('click', async (_) => { await this.toggleChatSessions() });
        setIcon(chatSessions, "history");

        let chatInput = inputRow.createEl("textarea", {
            attr: {
                id: "khoj-chat-input",
                autofocus: "autofocus",
                class: "khoj-chat-input option",
            },
        })
        chatInput.addEventListener('input', (_) => { this.onChatInput() });
        chatInput.addEventListener('keydown', (event) => {
			this.incrementalChat(event) ;
			this.handleArrowKeys(event);
		});

        // Add event listeners for long press keybinding
        this.contentEl.addEventListener('keydown', this.handleKeyDown.bind(this));
        this.contentEl.addEventListener('keyup', this.handleKeyUp.bind(this));

        let transcribe = inputRow.createEl("button", {
            text: "Transcribe",
            attr: {
                id: "khoj-transcribe",
                class: "khoj-transcribe khoj-input-row-button clickable-icon ",
                title: "Start Voice Chat (^S)",
            },
        })
        transcribe.addEventListener('mousedown', (event) => { this.startSpeechToText(event) });
        transcribe.addEventListener('mouseup', async (event) => { await this.stopSpeechToText(event) });
        transcribe.addEventListener('touchstart', async (event) => { await this.speechToText(event) });
        transcribe.addEventListener('touchend', async (event) => { await this.speechToText(event) });
        transcribe.addEventListener('touchcancel', async (event) => { await this.speechToText(event) });
        setIcon(transcribe, "mic");

        let send = inputRow.createEl("button", {
            text: "Send",
            attr: {
                id: "khoj-chat-send",
                class: "khoj-chat-send khoj-input-row-button clickable-icon",
            },
        })
        setIcon(send, "arrow-up-circle");
        let sendImg = <SVGElement>send.getElementsByClassName("lucide-arrow-up-circle")[0]
        sendImg.addEventListener('click', async (_) => { await this.chat() });

        // Get chat history from Khoj backend and set chat input state
        let getChatHistorySucessfully = await this.getChatHistory(chatBodyEl);

        let placeholderText : string = getChatHistorySucessfully ? this.startingMessage : "Configure Khoj to enable chat";
        chatInput.placeholder = placeholderText;
        chatInput.disabled = !getChatHistorySucessfully;

        // Scroll to bottom of chat messages and focus on chat input field, once messages rendered
        requestAnimationFrame(() => {
            // Ensure layout and paint have occurred
            requestAnimationFrame(() => {
                this.scrollChatToBottom();
                const chatInput = <HTMLTextAreaElement>this.contentEl.getElementsByClassName("khoj-chat-input")[0];
                chatInput?.focus();
            });
        });
    }

    startSpeechToText(event: KeyboardEvent | MouseEvent | TouchEvent, timeout=200) {
        if (!this.keyPressTimeout) {
            this.keyPressTimeout = setTimeout(async () => {
                // Reset auto send voice message timer, UI if running
                if (this.sendMessageTimeout) {
                    // Stop the auto send voice message countdown timer UI
                    clearTimeout(this.sendMessageTimeout);
                    const sendButton = <HTMLButtonElement>this.contentEl.getElementsByClassName("khoj-chat-send")[0]
                    setIcon(sendButton, "arrow-up-circle")
                    let sendImg = <SVGElement>sendButton.getElementsByClassName("lucide-arrow-up-circle")[0]
                    sendImg.addEventListener('click', async (_) => { await this.chat() });
                    // Reset chat input value
                    const chatInput = <HTMLTextAreaElement>this.contentEl.getElementsByClassName("khoj-chat-input")[0];
                    chatInput.value = "";
                }
                // Start new voice message
                await this.speechToText(event);
            }, timeout);
        }
    }
    async stopSpeechToText(event: KeyboardEvent | MouseEvent | TouchEvent) {
        if (this.mediaRecorder) {
            await this.speechToText(event);
        }
        if (this.keyPressTimeout) {
            clearTimeout(this.keyPressTimeout);
            this.keyPressTimeout = null;
        }
    }

    handleKeyDown(event: KeyboardEvent) {
        // Start speech to text if keyboard shortcut is pressed
        if (event.key === 's' && event.getModifierState('Control')) this.startSpeechToText(event);
    }

    async handleKeyUp(event: KeyboardEvent) {
        // Stop speech to text if keyboard shortcut is released
        if (event.key === 's' && event.getModifierState('Control')) await this.stopSpeechToText(event);
    }

    processOnlineReferences(referenceSection: HTMLElement, onlineContext: any) {
        let numOnlineReferences = 0;
        for (let subquery in onlineContext) {
            let onlineReference = onlineContext[subquery];
            if (onlineReference.organic && onlineReference.organic.length > 0) {
                numOnlineReferences += onlineReference.organic.length;
                for (let key in onlineReference.organic) {
                    let reference = onlineReference.organic[key];
                    let polishedReference = this.generateOnlineReference(referenceSection, reference, key);
                    referenceSection.appendChild(polishedReference);
                }
            }

            if (onlineReference.knowledgeGraph && onlineReference.knowledgeGraph.length > 0) {
                numOnlineReferences += onlineReference.knowledgeGraph.length;
                for (let key in onlineReference.knowledgeGraph) {
                    let reference = onlineReference.knowledgeGraph[key];
                    let polishedReference = this.generateOnlineReference(referenceSection, reference, key);
                    referenceSection.appendChild(polishedReference);
                }
            }

            if (onlineReference.peopleAlsoAsk && onlineReference.peopleAlsoAsk.length > 0) {
                numOnlineReferences += onlineReference.peopleAlsoAsk.length;
                for (let key in onlineReference.peopleAlsoAsk) {
                    let reference = onlineReference.peopleAlsoAsk[key];
                    let polishedReference = this.generateOnlineReference(referenceSection, reference, key);
                    referenceSection.appendChild(polishedReference);
                }
            }

            if (onlineReference.webpages && onlineReference.webpages.length > 0) {
                numOnlineReferences += onlineReference.webpages.length;
                for (let key in onlineReference.webpages) {
                    let reference = onlineReference.webpages[key];
                    let polishedReference = this.generateOnlineReference(referenceSection, reference, key);
                    referenceSection.appendChild(polishedReference);
                }
            }
        }

        return numOnlineReferences;
    }

    generateOnlineReference(messageEl: Element, reference: any, index: string) {
        // Generate HTML for Chat Reference
        let title = reference.title || reference.link;
        let link = reference.link;
        let snippet = reference.snippet;
        let question = reference.question ? `<b>Question:</b> ${reference.question}<br><br>` : "";

        let referenceButton = messageEl.createEl('button');
        let linkElement = referenceButton.createEl('a');
        linkElement.setAttribute('href', link);
        linkElement.setAttribute('target', '_blank');
        linkElement.setAttribute('rel', 'noopener noreferrer');
        linkElement.classList.add("reference-link");
        linkElement.setAttribute('title', title);
        linkElement.textContent = title;

        referenceButton.id = `ref-${index}`;
        referenceButton.classList.add("reference-button");
        referenceButton.classList.add("collapsed");
        referenceButton.tabIndex = 0;

        // Add event listener to toggle full reference on click
        referenceButton.addEventListener('click', function() {
            if (this.classList.contains("collapsed")) {
                this.classList.remove("collapsed");
                this.classList.add("expanded");
                this.innerHTML = linkElement.outerHTML + `<br><br>${question + snippet}`;
            } else {
                this.classList.add("collapsed");
                this.classList.remove("expanded");
                this.innerHTML = linkElement.outerHTML;
            }
        });

        return referenceButton;
    }

    generateReference(messageEl: Element, referenceJson: any, index: number) {
        let reference: string = referenceJson.hasOwnProperty("compiled") ? referenceJson.compiled : referenceJson;
        let referenceFile = referenceJson.hasOwnProperty("file") ? referenceJson.file : null;

        // Get all markdown and PDF files in vault
        const mdFiles = this.app.vault.getMarkdownFiles();
        const pdfFiles = this.app.vault.getFiles().filter(file => file.extension === 'pdf');

        // Escape reference for HTML rendering
        reference = reference.split('\n').slice(1).join('\n');
        let escaped_ref = reference.replace(/"/g, "&quot;")

        // Generate HTML for Chat Reference
        let referenceButton = messageEl.createEl('button');

        if (referenceFile) {
            // Find vault file associated with current reference
            const linkToEntry = getLinkToEntry(mdFiles.concat(pdfFiles), referenceFile, reference);

            const linkElement: Element = referenceButton.createEl('span');
            linkElement.setAttribute('title', escaped_ref);
            linkElement.textContent = referenceFile;
            if (linkElement && linkToEntry) {
                linkElement.classList.add("reference-link");
                linkElement.addEventListener('click', (event) => {
                    event.stopPropagation();
                    this.app.workspace.openLinkText(linkToEntry, '');
                });
            }
        }

        let referenceText = referenceButton.createDiv();
        referenceText.textContent = escaped_ref;

        referenceButton.id = `ref-${index}`;
        referenceButton.classList.add("reference-button");
        referenceButton.classList.add("collapsed");
        referenceButton.tabIndex = 0;

        // Add event listener to toggle full reference on click
        referenceButton.addEventListener('click', function() {
            if (this.classList.contains("collapsed")) {
                this.classList.remove("collapsed");
                this.classList.add("expanded");
            } else {
                this.classList.add("collapsed");
                this.classList.remove("expanded");
            }
        });

        return referenceButton;
    }

    textToSpeech(message: string, event: MouseEvent | null = null): void {
        // Replace the speaker with a loading icon.
        let loader = document.createElement("span");
        loader.classList.add("loader");

        let speechButton: HTMLButtonElement;
        let speechIcon: Element;

        if (event === null) {
            // Pick the last speech button if none is provided
            let speechButtons = document.getElementsByClassName("speech-button");
            speechButton = speechButtons[speechButtons.length - 1] as HTMLButtonElement;

            let speechIcons = document.getElementsByClassName("speech-icon");
            speechIcon = speechIcons[speechIcons.length - 1];
        } else {
            speechButton = event.currentTarget as HTMLButtonElement;
            speechIcon = event.target as Element;
        }

        speechButton.appendChild(loader);
        speechButton.disabled = true;

        const context = new AudioContext();
        let textToSpeechApi = `${this.setting.khojUrl}/api/chat/speech?text=${encodeURIComponent(message)}`;
        fetch(textToSpeechApi, {
            method: 'POST',
            headers: {
                'Content-Type': 'application/json',
                "Authorization": `Bearer ${this.setting.khojApiKey}`,
            },
        })
        .then(response => response.arrayBuffer())
        .then(arrayBuffer => context.decodeAudioData(arrayBuffer))
        .then(audioBuffer => {
            const source = context.createBufferSource();
            source.buffer = audioBuffer;
            source.connect(context.destination);
            source.start(0);
            source.onended = function() {
                speechButton.removeChild(loader);
                speechButton.disabled = false;
            };
        })
        .catch(err => {
            console.error("Error playing speech:", err);
            speechButton.removeChild(loader);
            speechButton.disabled = false; // Consider enabling the button again to allow retrying
        });
    }

    formatHTMLMessage(message: string, raw = false, willReplace = true) {
        // Remove any text between <s>[INST] and </s> tags. These are spurious instructions for some AI chat model.
        message = message.replace(/<s>\[INST\].+(<\/s>)?/g, '');

        // Sanitize the markdown message
        message = DOMPurify.sanitize(message);

        // Convert the message to html, sanitize the message html and render it to the real DOM
        let chatMessageBodyTextEl = this.contentEl.createDiv();
        chatMessageBodyTextEl.innerHTML = this.markdownTextToSanitizedHtml(message, this);

        // Add a copy button to each chat message, if it doesn't already exist
        if (willReplace === true) {
            this.renderActionButtons(message, chatMessageBodyTextEl);
        }

        return chatMessageBodyTextEl;
    }

    markdownTextToSanitizedHtml(markdownText: string, component: ItemView): string {
        // Render markdown to an unlinked DOM element
        let virtualChatMessageBodyTextEl = document.createElement("div");

        // Convert the message to html
        MarkdownRenderer.renderMarkdown(markdownText, virtualChatMessageBodyTextEl, '', component);

        // Remove image HTML elements with any non whitelisted src prefix
        virtualChatMessageBodyTextEl.innerHTML = virtualChatMessageBodyTextEl.innerHTML.replace(
            /<img(?:(?!src=["'](app:|data:|https:\/\/generated\.khoj\.dev)).)*?>/gis,
            ''
        );

        // Sanitize the markdown text rendered as HTML
        return DOMPurify.sanitize(virtualChatMessageBodyTextEl.innerHTML);
    }

    renderMessageWithReferences(
        chatEl: Element,
        message: string,
        sender: string,
        context?: string[],
        onlineContext?: object,
        dt?: Date,
        intentType?: string,
        inferredQueries?: string[],
    ) {
        if (!message) return;

        let chatMessageEl;
        if (intentType?.includes("text-to-image")) {
            let imageMarkdown = this.generateImageMarkdown(message, intentType, inferredQueries);
            chatMessageEl = this.renderMessage(chatEl, imageMarkdown, sender, dt);
        } else {
            chatMessageEl = this.renderMessage(chatEl, message, sender, dt);
        }

        // If no document or online context is provided, skip rendering the reference section
        if ((context == null || context.length == 0)
            && (onlineContext == null || (onlineContext && Object.keys(onlineContext).length == 0))) {
            return;
        }

        // If document or online context is provided, render the message with its references
        let references: any = {};
        if (!!context) references["notes"] = context;
        if (!!onlineContext) references["online"] = onlineContext;
        let chatMessageBodyEl = chatMessageEl.getElementsByClassName("khoj-chat-message-text")[0];
        chatMessageBodyEl.appendChild(this.createReferenceSection(references));
    }

    generateImageMarkdown(message: string, intentType: string, inferredQueries?: string[]) {
        let imageMarkdown = "";
        if (intentType === "text-to-image") {
            imageMarkdown = `![](data:image/png;base64,${message})`;
        } else if (intentType === "text-to-image2") {
            imageMarkdown = `![](${message})`;
        } else if (intentType === "text-to-image-v3") {
            imageMarkdown = `![](data:image/webp;base64,${message})`;
        }
        if (inferredQueries) {
            imageMarkdown += "\n\n**Inferred Query**:";
            for (let inferredQuery of inferredQueries) {
                imageMarkdown += `\n\n${inferredQuery}`;
            }
        }
        return imageMarkdown;
    }

    renderMessage(chatBodyEl: Element, message: string, sender: string, dt?: Date, raw: boolean = false, willReplace: boolean = true): Element {
        let message_time = this.formatDate(dt ?? new Date());
        let emojified_sender = sender == "khoj" ? "🏮 Khoj" : "🤔 You";

        // Append message to conversation history HTML element.
        // The chat logs should display above the message input box to follow standard UI semantics
        let chatMessageEl = chatBodyEl.createDiv({
            attr: {
                "data-meta": `${emojified_sender} at ${message_time}`,
                class: `khoj-chat-message ${sender}`
            },
        })
        let chatMessageBodyEl = chatMessageEl.createDiv();
        chatMessageBodyEl.addClasses(["khoj-chat-message-text", sender]);
        let chatMessageBodyTextEl = chatMessageBodyEl.createDiv();

        // Sanitize the markdown to render
        message = DOMPurify.sanitize(message);

        if (raw) {
            chatMessageBodyTextEl.innerHTML = message;
        } else {
            // @ts-ignore
            chatMessageBodyTextEl.innerHTML = this.markdownTextToSanitizedHtml(message, this);
        }

        // Add action buttons to each chat message element
        if (willReplace === true) {
            this.renderActionButtons(message, chatMessageBodyTextEl);
        }

        // Remove user-select: none property to make text selectable
        chatMessageEl.style.userSelect = "text";

        // Scroll to bottom after inserting chat messages
        this.scrollChatToBottom();

        return chatMessageEl;
    }

    createKhojResponseDiv(dt?: Date): HTMLDivElement {
        let messageTime = this.formatDate(dt ?? new Date());

        // Append message to conversation history HTML element.
        // The chat logs should display above the message input box to follow standard UI semantics
        let chatBodyEl = this.contentEl.getElementsByClassName("khoj-chat-body")[0];
        let chatMessageEl = chatBodyEl.createDiv({
            attr: {
                "data-meta": `🏮 Khoj at ${messageTime}`,
                class: `khoj-chat-message khoj`
            },
        })

        // Scroll to bottom after inserting chat messages
        this.scrollChatToBottom();

        return chatMessageEl;
    }

    async renderIncrementalMessage(htmlElement: HTMLDivElement, additionalMessage: string) {
        this.chatMessageState.rawResponse += additionalMessage;
        htmlElement.innerHTML = "";
        // Sanitize the markdown to render
        this.chatMessageState.rawResponse = DOMPurify.sanitize(this.chatMessageState.rawResponse);
        // @ts-ignore
        htmlElement.innerHTML = this.markdownTextToSanitizedHtml(this.chatMessageState.rawResponse, this);
        // Render action buttons for the message
        this.renderActionButtons(this.chatMessageState.rawResponse, htmlElement);
        // Scroll to bottom of modal, till the send message input box
        this.scrollChatToBottom();
    }

    renderActionButtons(message: string, chatMessageBodyTextEl: HTMLElement) {
        let copyButton = this.contentEl.createEl('button');
        copyButton.classList.add("chat-action-button");
        copyButton.title = "Copy Message to Clipboard";
        setIcon(copyButton, "copy-plus");
        copyButton.addEventListener('click', createCopyParentText(message));

        // Add button to paste into current buffer
        let pasteToFile = this.contentEl.createEl('button');
        pasteToFile.classList.add("chat-action-button");
        pasteToFile.title = "Paste Message to File";
        setIcon(pasteToFile, "clipboard-paste");
        pasteToFile.addEventListener('click', (event) => { pasteTextAtCursor(createCopyParentText(message, 'clipboard-paste')(event)); });

        // Only enable the speech feature if the user is subscribed
        let speechButton = null;

        if (this.setting.userInfo?.is_active) {
            // Create a speech button icon to play the message out loud
            speechButton = this.contentEl.createEl('button');
            speechButton.classList.add("chat-action-button", "speech-button");
            speechButton.title = "Listen to Message";
            setIcon(speechButton, "speech")
            speechButton.addEventListener('click', (event) => this.textToSpeech(message, event));
        }

        // Append buttons to parent element
        chatMessageBodyTextEl.append(copyButton, pasteToFile);

        if (speechButton) {
            chatMessageBodyTextEl.append(speechButton);
        }
    }

    formatDate(date: Date): string {
        // Format date in HH:MM, DD MMM YYYY format
        let time_string = date.toLocaleTimeString('en-IN', { hour: '2-digit', minute: '2-digit', hour12: false });
        let date_string = date.toLocaleString('en-IN', { year: 'numeric', month: 'short', day: '2-digit' }).replace(/-/g, ' ');
        return `${time_string}, ${date_string}`;
    }

    createNewConversation() {
        let chatBodyEl = this.contentEl.getElementsByClassName("khoj-chat-body")[0] as HTMLElement;
        chatBodyEl.innerHTML = "";
        chatBodyEl.dataset.conversationId = "";
        chatBodyEl.dataset.conversationTitle = "";
		this.userMessages = [];
		this.startingMessage = "Message";

		// Update the placeholder of the chat input
		const chatInput = this.contentEl.querySelector('.khoj-chat-input') as HTMLTextAreaElement;
		if (chatInput) {
			chatInput.placeholder = this.startingMessage;
		}
        this.renderMessage(chatBodyEl, "Hey 👋🏾, what's up?", "khoj");
    }

    async toggleChatSessions(forceShow: boolean = false): Promise<boolean> {
		//clear user history
		this.userMessages = [];
        let chatBodyEl = this.contentEl.getElementsByClassName("khoj-chat-body")[0] as HTMLElement;
        if (!forceShow && this.contentEl.getElementsByClassName("side-panel")?.length > 0) {
            chatBodyEl.innerHTML = "";
            return this.getChatHistory(chatBodyEl);
        }
        chatBodyEl.innerHTML = "";
        const sidePanelEl = this.contentEl.createDiv("side-panel");
        const newConversationEl = sidePanelEl.createDiv("new-conversation");
        const conversationHeaderTitleEl = newConversationEl.createDiv("conversation-header-title");
        conversationHeaderTitleEl.textContent = "Conversations";

        const newConversationButtonEl = newConversationEl.createEl("button");
        newConversationButtonEl.classList.add("new-conversation-button");
        newConversationButtonEl.classList.add("side-panel-button");
        newConversationButtonEl.addEventListener('click', (_) => this.createNewConversation());
        setIcon(newConversationButtonEl, "plus");
        newConversationButtonEl.innerHTML += "New";
        newConversationButtonEl.title = "New Conversation (^N)";

        const existingConversationsEl = sidePanelEl.createDiv("existing-conversations");
        const conversationListEl = existingConversationsEl.createDiv("conversation-list");
        const conversationListBodyHeaderEl = conversationListEl.createDiv("conversation-list-header");
        const conversationListBodyEl = conversationListEl.createDiv("conversation-list-body");

        const chatSessionsUrl = `${this.setting.khojUrl}/api/chat/sessions?client=obsidian`;
        const headers = { 'Authorization': `Bearer ${this.setting.khojApiKey}` };
        try {
            let response = await fetch(chatSessionsUrl, { method: "GET", headers: headers });
            let responseJson: any = await response.json();
            let conversationId = chatBodyEl.dataset.conversationId;

            if (responseJson.length > 0) {
                conversationListBodyHeaderEl.style.display = "block";
                for (let key in responseJson) {
                    let conversation = responseJson[key];
                    let conversationSessionEl = this.contentEl.createEl('div');
                    let incomingConversationId = conversation["conversation_id"];
                    conversationSessionEl.classList.add("conversation-session");
                    if (incomingConversationId == conversationId) {
                        conversationSessionEl.classList.add("selected-conversation");
                    }
                    const conversationTitle = conversation["slug"] || `New conversation 🌱`;
                    const conversationSessionTitleEl = conversationSessionEl.createDiv("conversation-session-title");
                    conversationSessionTitleEl.textContent = conversationTitle;
                    conversationSessionTitleEl.addEventListener('click', () => {
                        chatBodyEl.innerHTML = "";
                        chatBodyEl.dataset.conversationId = incomingConversationId;
                        chatBodyEl.dataset.conversationTitle = conversationTitle;
                        this.getChatHistory(chatBodyEl);
                    });

                    let conversationMenuEl = this.contentEl.createEl('div');
                    conversationMenuEl = this.addConversationMenu(
                        conversationMenuEl,
                        conversationSessionEl,
                        conversationTitle,
                        conversationSessionTitleEl,
                        chatBodyEl,
                        incomingConversationId,
                        incomingConversationId == conversationId,
                    );

                    conversationSessionEl.appendChild(conversationMenuEl);
                    conversationListBodyEl.appendChild(conversationSessionEl);
                    chatBodyEl.appendChild(sidePanelEl);
                }
            }
        } catch (err) {
            return false;
        }
        return true;
    }

    addConversationMenu(
        conversationMenuEl: HTMLDivElement,
        conversationSessionEl: HTMLElement,
        conversationTitle: string,
        conversationSessionTitleEl: HTMLElement,
        chatBodyEl: HTMLElement,
        incomingConversationId: string,
        selectedConversation: boolean,
    ) {
        conversationMenuEl.classList.add("conversation-menu");

        const headers = { 'Authorization': `Bearer ${this.setting.khojApiKey}` };

        let editConversationTitleButtonEl = this.contentEl.createEl('button');
        setIcon(editConversationTitleButtonEl, "edit");
        editConversationTitleButtonEl.title = "Rename";
        editConversationTitleButtonEl.classList.add("edit-title-button", "three-dot-menu-button-item", "clickable-icon");
        if (selectedConversation) editConversationTitleButtonEl.classList.add("selected-conversation");
        editConversationTitleButtonEl.addEventListener('click', (event) => {
            event.stopPropagation();

            let conversationMenuChildren = conversationMenuEl.children;
            let totalItems = conversationMenuChildren.length;

            for (let i = totalItems - 1; i >= 0; i--) {
                conversationMenuChildren[i].remove();
            }

            // Create a dialog box to get new title for conversation
            let editConversationTitleInputEl = this.contentEl.createEl('input');
            editConversationTitleInputEl.classList.add("conversation-title-input");
            editConversationTitleInputEl.value = conversationTitle;
            editConversationTitleInputEl.addEventListener('click', function(event) {
                event.stopPropagation();
            });
            editConversationTitleInputEl.addEventListener('keydown', function(event) {
                if (event.key === "Enter") {
                    event.preventDefault();
                    editConversationTitleSaveButtonEl.click();
                }
            });
            let editConversationTitleSaveButtonEl = this.contentEl.createEl('button');
            conversationSessionTitleEl.replaceWith(editConversationTitleInputEl);
            editConversationTitleSaveButtonEl.innerHTML = "Save";
            editConversationTitleSaveButtonEl.classList.add("three-dot-menu-button-item", "clickable-icon");
            if (selectedConversation) editConversationTitleSaveButtonEl.classList.add("selected-conversation");
            editConversationTitleSaveButtonEl.addEventListener('click', (event) => {
                event.stopPropagation();
                let newTitle = editConversationTitleInputEl.value;
                if (newTitle != null) {
                    let editURL = `/api/chat/title?client=web&conversation_id=${incomingConversationId}&title=${newTitle}`;
                    fetch(`${this.setting.khojUrl}${editURL}`, { method: "PATCH", headers })
                        .then(response => response.ok ? response.json() : Promise.reject(response))
                        .then(data => {
                            conversationSessionTitleEl.textContent = newTitle;
                        })
                        .catch(err => {
                            return;
                        });
                    const conversationSessionTitleEl = conversationSessionEl.createDiv("conversation-session-title");
                    conversationSessionTitleEl.textContent = newTitle;
                    conversationSessionTitleEl.addEventListener('click', () => {
                        chatBodyEl.innerHTML = "";
                        chatBodyEl.dataset.conversationId = incomingConversationId;
                        chatBodyEl.dataset.conversationTitle = conversationTitle;
                        this.getChatHistory(chatBodyEl);
                    });

                    let newConversationMenuEl = this.contentEl.createEl('div');
                    newConversationMenuEl = this.addConversationMenu(
                        newConversationMenuEl,
                        conversationSessionEl,
                        newTitle,
                        conversationSessionTitleEl,
                        chatBodyEl,
                        incomingConversationId,
                        selectedConversation,
                    );

                    conversationMenuEl.replaceWith(newConversationMenuEl);
                    editConversationTitleInputEl.replaceWith(conversationSessionTitleEl);
                }
            });
            conversationMenuEl.appendChild(editConversationTitleSaveButtonEl);
        });

        conversationMenuEl.appendChild(editConversationTitleButtonEl);

        let deleteConversationButtonEl = this.contentEl.createEl('button');
        setIcon(deleteConversationButtonEl, "trash");
        deleteConversationButtonEl.title = "Delete";
        deleteConversationButtonEl.classList.add("delete-conversation-button", "three-dot-menu-button-item", "clickable-icon");
        if (selectedConversation) deleteConversationButtonEl.classList.add("selected-conversation");
        deleteConversationButtonEl.addEventListener('click', () => {
            // Ask for confirmation before deleting chat session
            let confirmation = confirm('Are you sure you want to delete this chat session?');
            if (!confirmation) return;
            let deleteURL = `/api/chat/history?client=obsidian&conversation_id=${incomingConversationId}`;
            fetch(`${this.setting.khojUrl}${deleteURL}`, { method: "DELETE", headers })
                .then(response => response.ok ? response.json() : Promise.reject(response))
                .then(data => {
                    chatBodyEl.innerHTML = "";
                    chatBodyEl.dataset.conversationId = "";
                    chatBodyEl.dataset.conversationTitle = "";
                    this.toggleChatSessions(true);
                })
                .catch(err => {
                    return;
                });
        });

        conversationMenuEl.appendChild(deleteConversationButtonEl);
        return conversationMenuEl;
    }

    async getChatHistory(chatBodyEl: HTMLElement): Promise<boolean> {
        // Get chat history from Khoj backend
        let chatUrl = `${this.setting.khojUrl}/api/chat/history?client=obsidian`;
        if (chatBodyEl.dataset.conversationId) {
            chatUrl += `&conversation_id=${chatBodyEl.dataset.conversationId}`;
        }

        try {
			let response = await fetch(chatUrl, {
				method: "GET",
				headers: { "Authorization": `Bearer ${this.setting.khojApiKey}` },
			});

			let responseJson: any = await response.json();
			chatBodyEl.dataset.conversationId = responseJson.conversation_id;

            if (responseJson.detail) {
                // If the server returns error details in response, render a setup hint.
                let setupMsg = "Hi 👋🏾, to start chatting add available chat models options via [the Django Admin panel](/server/admin) on the Server";
                this.renderMessage(chatBodyEl, setupMsg, "khoj", undefined);

                return false;
            } else if (responseJson.response) {
				// Render conversation history, if any
				chatBodyEl.dataset.conversationId = responseJson.response.conversation_id;
				chatBodyEl.dataset.conversationTitle = responseJson.response.slug || `New conversation 🌱`;

				let chatLogs = responseJson.response?.conversation_id ? responseJson.response.chat ?? [] : responseJson.response;
				chatLogs.forEach((chatLog: any) => {
					this.renderMessageWithReferences(
						chatBodyEl,
						chatLog.message,
						chatLog.by,
						chatLog.context,
						chatLog.onlineContext,
						new Date(chatLog.created),
						chatLog.intent?.type,
						chatLog.intent?.["inferred-queries"],
					);
					//push the user messages to the chat history
					if(chatLog.by === "you"){
						this.userMessages.push(chatLog.message);
					}
				});

				// Update starting message after loading history
				const modifierKey : string = Platform.isMacOS ? 'cmd' : 'ctrl';
				this.startingMessage = this.userMessages.length > 0
					? `(${modifierKey}+↑/↓) for prev messages`
					: "Message";

				// Update the placeholder of the chat input
				const chatInput = this.contentEl.querySelector('.khoj-chat-input') as HTMLTextAreaElement;
				if (chatInput) {
					chatInput.placeholder = this.startingMessage;
				}
			}
        } catch (err) {
            let errorMsg = "Unable to get response from Khoj server ❤️‍🩹. Ensure server is running or contact developers for help at [team@khoj.dev](mailto:team@khoj.dev) or in [Discord](https://discord.gg/BDgyabRM6e)";
            this.renderMessage(chatBodyEl, errorMsg, "khoj", undefined);
            return false;
        }
        return true;
    }

    convertMessageChunkToJson(rawChunk: string): MessageChunk {
        if (rawChunk?.startsWith("{") && rawChunk?.endsWith("}")) {
            try {
                let jsonChunk = JSON.parse(rawChunk);
                if (!jsonChunk.type)
                    jsonChunk = {type: 'message', data: jsonChunk};
                return jsonChunk;
            } catch (e) {
                return {type: 'message', data: rawChunk};
            }
        } else if (rawChunk.length > 0) {
            return {type: 'message', data: rawChunk};
        }
        return {type: '', data: ''};
    }

    processMessageChunk(rawChunk: string): void {
        const chunk = this.convertMessageChunkToJson(rawChunk);
        console.debug("Chunk:", chunk);
        if (!chunk || !chunk.type) return;
        if (chunk.type === 'status') {
            console.log(`status: ${chunk.data}`);
            const statusMessage = chunk.data;
            this.handleStreamResponse(this.chatMessageState.newResponseTextEl, statusMessage, this.chatMessageState.loadingEllipsis, false);
        } else if (chunk.type === 'start_llm_response') {
            console.log("Started streaming", new Date());
        } else if (chunk.type === 'end_llm_response') {
            console.log("Stopped streaming", new Date());

            // Automatically respond with voice if the subscribed user has sent voice message
            if (this.chatMessageState.isVoice && this.setting.userInfo?.is_active)
                this.textToSpeech(this.chatMessageState.rawResponse);

            // Append any references after all the data has been streamed
            this.finalizeChatBodyResponse(this.chatMessageState.references, this.chatMessageState.newResponseTextEl);

            const liveQuery = this.chatMessageState.rawQuery;
            // Reset variables
            this.chatMessageState = {
                newResponseTextEl: null,
                newResponseEl: null,
                loadingEllipsis: null,
                references: {},
                rawResponse: "",
                rawQuery: liveQuery,
                isVoice: false,
            };
        } else if (chunk.type === "references") {
            this.chatMessageState.references = {"notes": chunk.data.context, "online": chunk.data.onlineContext};
        } else if (chunk.type === 'message') {
            const chunkData = chunk.data;
            if (typeof chunkData === 'object' && chunkData !== null) {
                // If chunkData is already a JSON object
                this.handleJsonResponse(chunkData);
            } else if (typeof chunkData === 'string' && chunkData.trim()?.startsWith("{") && chunkData.trim()?.endsWith("}")) {
                // Try process chunk data as if it is a JSON object
                try {
                    const jsonData = JSON.parse(chunkData.trim());
                    this.handleJsonResponse(jsonData);
                } catch (e) {
                    this.chatMessageState.rawResponse += chunkData;
                    this.handleStreamResponse(this.chatMessageState.newResponseTextEl, this.chatMessageState.rawResponse, this.chatMessageState.loadingEllipsis);
                }
            } else {
                this.chatMessageState.rawResponse += chunkData;
                this.handleStreamResponse(this.chatMessageState.newResponseTextEl, this.chatMessageState.rawResponse, this.chatMessageState.loadingEllipsis);
            }
        }
    }

    handleJsonResponse(jsonData: any): void {
        if (jsonData.image || jsonData.detail) {
            this.chatMessageState.rawResponse = this.handleImageResponse(jsonData, this.chatMessageState.rawResponse);
        } else if (jsonData.response) {
            this.chatMessageState.rawResponse = jsonData.response;
        }

        if (this.chatMessageState.newResponseTextEl) {
            this.chatMessageState.newResponseTextEl.innerHTML = "";
            this.chatMessageState.newResponseTextEl.appendChild(this.formatHTMLMessage(this.chatMessageState.rawResponse));
        }
    }

    async readChatStream(response: Response): Promise<void> {
        // Exit if response body is empty
        if (response.body == null) return;

        const reader = response.body.getReader();
        const decoder = new TextDecoder();
        const eventDelimiter = '␃🔚␗';
        let buffer = '';

        while (true) {
            const { value, done } = await reader.read();

            if (done) {
                this.processMessageChunk(buffer);
                buffer = '';
                // Break if the stream is done
                break;
            }

            const chunk = decoder.decode(value, { stream: true });
            console.debug("Raw Chunk:", chunk)
            // Start buffering chunks until complete event is received
            buffer += chunk;

            // Once the buffer contains a complete event
            let newEventIndex;
            while ((newEventIndex = buffer.indexOf(eventDelimiter)) !== -1) {
                // Extract the event from the buffer
                const event = buffer.slice(0, newEventIndex);
                buffer = buffer.slice(newEventIndex + eventDelimiter.length);

                // Process the event
                if (event) this.processMessageChunk(event);
            }
        }
    }

    async getChatResponse(query: string | undefined | null, isVoice: boolean = false): Promise<void> {
        // Exit if query is empty
        if (!query || query === "") return;

        // Render user query as chat message
        let chatBodyEl = this.contentEl.getElementsByClassName("khoj-chat-body")[0] as HTMLElement;
        this.renderMessage(chatBodyEl, query, "you");

        let conversationId = chatBodyEl.dataset.conversationId;
        if (!conversationId) {
            let chatUrl = `${this.setting.khojUrl}/api/chat/sessions?client=obsidian`;
            let response = await fetch(chatUrl, {
                method: "POST",
                headers: { "Authorization": `Bearer ${this.setting.khojApiKey}` },
            });
            let data = await response.json();
            conversationId = data.conversation_id;
            chatBodyEl.dataset.conversationId = conversationId;
        }

        // Get chat response from Khoj backend
        let encodedQuery = encodeURIComponent(query);
        let chatUrl = `${this.setting.khojUrl}/api/chat?q=${encodedQuery}&conversation_id=${conversationId}&n=${this.setting.resultsCount}&stream=true&client=obsidian`;
        if (!!this.location) chatUrl += `&region=${this.location.region}&city=${this.location.city}&country=${this.location.countryName}&timezone=${this.location.timezone}`;

        let newResponseEl = this.createKhojResponseDiv();
        let newResponseTextEl = newResponseEl.createDiv();
        newResponseTextEl.classList.add("khoj-chat-message-text", "khoj");

        // Temporary status message to indicate that Khoj is thinking
        let loadingEllipsis = this.createLoadingEllipse();
        newResponseTextEl.appendChild(loadingEllipsis);

        // Set chat message state
        this.chatMessageState = {
            newResponseEl: newResponseEl,
            newResponseTextEl: newResponseTextEl,
            loadingEllipsis: loadingEllipsis,
            references: {},
            rawQuery: query,
            rawResponse: "",
            isVoice: isVoice,
        };

        let response = await fetch(chatUrl, {
            method: "GET",
            headers: {
                "Content-Type": "text/plain",
                "Authorization": `Bearer ${this.setting.khojApiKey}`,
            },
        })

        try {
            if (response.body === null) throw new Error("Response body is null");

            // Stream and render chat response
            await this.readChatStream(response);
        } catch (err) {
            console.error(`Khoj chat response failed with\n${err}`);
            let errorMsg = "Sorry, unable to get response from Khoj backend ❤️‍🩹. Retry or contact developers for help at <a href=mailto:'team@khoj.dev'>team@khoj.dev</a> or <a href='https://discord.gg/BDgyabRM6e'>on Discord</a>";
            newResponseTextEl.textContent = errorMsg;
        }
    }

    flashStatusInChatInput(message: string) {
        // Get chat input element and original placeholder
        let chatInput = <HTMLTextAreaElement>this.contentEl.getElementsByClassName("khoj-chat-input")[0];
        let originalPlaceholder = chatInput.placeholder;
        // Set placeholder to message
        chatInput.placeholder = message;
        // Reset placeholder after 2 seconds
        setTimeout(() => {
            chatInput.placeholder = originalPlaceholder;
        }, 2000);
    }

    async clearConversationHistory() {
        let chatBody = this.contentEl.getElementsByClassName("khoj-chat-body")[0] as HTMLElement;

        let response = await request({
            url: `${this.setting.khojUrl}/api/chat/history?client=obsidian`,
            method: "DELETE",
            headers: { "Authorization": `Bearer ${this.setting.khojApiKey}` },
        })
        try {
            let result = JSON.parse(response);
            if (result.status !== "ok") {
                // Throw error if conversation history isn't cleared
                throw new Error("Failed to clear conversation history");
            } else {
                let getChatHistoryStatus = await this.getChatHistory(chatBody);
                // If conversation history is cleared successfully, clear chat logs from modal
                if (getChatHistoryStatus) chatBody.innerHTML = "";
                let statusMsg = getChatHistoryStatus ? result.message : "Failed to clear conversation history";
                this.flashStatusInChatInput(statusMsg);
            }
        } catch (err) {
            this.flashStatusInChatInput("Failed to clear conversation history");
        }
    }

    sendMessageTimeout: NodeJS.Timeout | undefined;
    mediaRecorder: MediaRecorder | undefined;
    async speechToText(event: MouseEvent | TouchEvent | KeyboardEvent) {
        event.preventDefault();
        const transcribeButton = <HTMLButtonElement>this.contentEl.getElementsByClassName("khoj-transcribe")[0];
        const chatInput = <HTMLTextAreaElement>this.contentEl.getElementsByClassName("khoj-chat-input")[0];
        const sendButton = <HTMLButtonElement>this.contentEl.getElementsByClassName("khoj-chat-send")[0]

        const generateRequestBody = async (audioBlob: Blob, boundary_string: string) => {
            const boundary = `------${boundary_string}`;
            const chunks: ArrayBuffer[] = [];

            chunks.push(new TextEncoder().encode(`${boundary}\r\n`));
            chunks.push(new TextEncoder().encode(`Content-Disposition: form-data; name="file"; filename="blob"\r\nContent-Type: "application/octet-stream"\r\n\r\n`));
            chunks.push(await audioBlob.arrayBuffer());
            chunks.push(new TextEncoder().encode('\r\n'));

            await Promise.all(chunks);
            chunks.push(new TextEncoder().encode(`${boundary}--\r\n`));
            return await new Blob(chunks).arrayBuffer();
        };

        const sendToServer = async (audioBlob: Blob) => {
            const boundary_string = `Boundary${Math.random().toString(36).slice(2)}`;
            const requestBody = await generateRequestBody(audioBlob, boundary_string);

            const response = await requestUrl({
                url: `${this.setting.khojUrl}/api/transcribe?client=obsidian`,
                method: 'POST',
                headers: { "Authorization": `Bearer ${this.setting.khojApiKey}` },
                contentType: `multipart/form-data; boundary=----${boundary_string}`,
                body: requestBody,
            });

            // Parse response from Khoj backend
            let noSpeechText: string[] = [
                "Thanks for watching!",
                "Thanks for watching.",
                "Thank you for watching!",
                "Thank you for watching.",
                "You",
                "Bye."
            ];
            let noSpeech: boolean = false;
            if (response.status === 200) {
                console.log(response);
                noSpeech = noSpeechText.includes(response.json.text.trimStart());
                if (!noSpeech) chatInput.value += response.json.text.trimStart();
                this.autoResize();
            } else if (response.status === 501) {
                throw new Error("⛔️ Configure speech-to-text model on server.");
            } else if (response.status === 422) {
                throw new Error("⛔️ Audio file to large to process.");
            } else {
                throw new Error("⛔️ Failed to transcribe audio.");
            }

            // Don't auto-send empty messages or when no speech is detected
            if (chatInput.value.length === 0 || noSpeech) return;

            // Show stop auto-send button. It stops auto-send when clicked
            setIcon(sendButton, "stop-circle");
            let stopSendButtonImg = <SVGElement>sendButton.getElementsByClassName("lucide-stop-circle")[0]
            stopSendButtonImg.addEventListener('click', (_) => { this.cancelSendMessage() });

            // Start the countdown timer UI
            stopSendButtonImg.getElementsByTagName("circle")[0].style.animation = "countdown 3s linear 1 forwards";
            stopSendButtonImg.getElementsByTagName("circle")[0].style.color = "var(--icon-color-active)";

            // Auto send message after 3 seconds
            this.sendMessageTimeout = setTimeout(() => {
                // Stop the countdown timer UI
                setIcon(sendButton, "arrow-up-circle")
                let sendImg = <SVGElement>sendButton.getElementsByClassName("lucide-arrow-up-circle")[0]
                sendImg.addEventListener('click', async (_) => { await this.chat() });

                // Send message
                this.chat(true);
            }, 3000);
        };

        const handleRecording = (stream: MediaStream) => {
            const audioChunks: Blob[] = [];
            const recordingConfig = { mimeType: 'audio/webm' };
            this.mediaRecorder = new MediaRecorder(stream, recordingConfig);

            this.mediaRecorder.addEventListener("dataavailable", function(event) {
                if (event.data.size > 0) audioChunks.push(event.data);
            });

            this.mediaRecorder.addEventListener("stop", async function() {
                const audioBlob = new Blob(audioChunks, { type: 'audio/webm' });
                await sendToServer(audioBlob);
            });

            this.mediaRecorder.start();
            // setIcon(transcribeButton, "mic-off");
            transcribeButton.classList.add("loading-encircle")
        };

        // Toggle recording
        if (!this.mediaRecorder || this.mediaRecorder.state === 'inactive' || event.type === 'touchstart' || event.type === 'mousedown' || event.type === 'keydown') {
            navigator.mediaDevices
                .getUserMedia({ audio: true })
                ?.then(handleRecording)
                .catch((e) => {
                    this.flashStatusInChatInput("⛔️ Failed to access microphone");
                });
        } else if (this.mediaRecorder?.state === 'recording' || event.type === 'touchend' || event.type === 'touchcancel' || event.type === 'mouseup' || event.type === 'keyup') {
            this.mediaRecorder.stop();
            this.mediaRecorder.stream.getTracks().forEach(track => track.stop());
            this.mediaRecorder = undefined;
            transcribeButton.classList.remove("loading-encircle");
            setIcon(transcribeButton, "mic");
        }
    }

    cancelSendMessage() {
        // Cancel the auto-send chat message timer if the stop-send-button is clicked
        clearTimeout(this.sendMessageTimeout);

        // Revert to showing send-button and hide the stop-send-button
        let sendButton = <HTMLButtonElement>this.contentEl.getElementsByClassName("khoj-chat-send")[0];
        setIcon(sendButton, "arrow-up-circle");
        let sendImg = <SVGElement>sendButton.getElementsByClassName("lucide-arrow-up-circle")[0]
        sendImg.addEventListener('click', async (_) => { await this.chat() });
    };

    incrementalChat(event: KeyboardEvent) {
        if (!event.shiftKey && event.key === 'Enter') {
            event.preventDefault();
            this.chat();
        }
    }

    onChatInput() {
        const chatInput = <HTMLTextAreaElement>this.contentEl.getElementsByClassName("khoj-chat-input")[0];
        chatInput.value = chatInput.value.trimStart();
		this.currentMessageIndex = -1;
		//store the current input
		this.currentUserInput = chatInput.value;
        this.autoResize();
    }

    autoResize() {
        const chatInput = <HTMLTextAreaElement>this.contentEl.getElementsByClassName("khoj-chat-input")[0];
        const scrollTop = chatInput.scrollTop;
        chatInput.style.height = '0';
        const scrollHeight = chatInput.scrollHeight + 8;  // +8 accounts for padding
        chatInput.style.height = Math.min(scrollHeight, 200) + 'px';
        chatInput.scrollTop = scrollTop;
        this.scrollChatToBottom();
    }

    scrollChatToBottom() {
        const chat_body_el = this.contentEl.getElementsByClassName("khoj-chat-body")[0];
        if (!!chat_body_el) chat_body_el.scrollTop = chat_body_el.scrollHeight;
    }

    createLoadingEllipse() {
        // Temporary status message to indicate that Khoj is thinking
        let loadingEllipsis = this.contentEl.createEl("div");
        loadingEllipsis.classList.add("lds-ellipsis");

        let firstEllipsis = this.contentEl.createEl("div");
        firstEllipsis.classList.add("lds-ellipsis-item");

        let secondEllipsis = this.contentEl.createEl("div");
        secondEllipsis.classList.add("lds-ellipsis-item");

        let thirdEllipsis = this.contentEl.createEl("div");
        thirdEllipsis.classList.add("lds-ellipsis-item");

        let fourthEllipsis = this.contentEl.createEl("div");
        fourthEllipsis.classList.add("lds-ellipsis-item");

        loadingEllipsis.appendChild(firstEllipsis);
        loadingEllipsis.appendChild(secondEllipsis);
        loadingEllipsis.appendChild(thirdEllipsis);
        loadingEllipsis.appendChild(fourthEllipsis);

        return loadingEllipsis;
    }

    handleStreamResponse(newResponseElement: HTMLElement | null, rawResponse: string, loadingEllipsis: HTMLElement | null, replace = true) {
        if (!newResponseElement) return;
        // Remove loading ellipsis if it exists
        if (newResponseElement.getElementsByClassName("lds-ellipsis").length > 0 && loadingEllipsis)
            newResponseElement.removeChild(loadingEllipsis);
        // Clear the response element if replace is true
        if (replace) newResponseElement.innerHTML = "";

        // Append response to the response element
        newResponseElement.appendChild(this.formatHTMLMessage(rawResponse, false, replace));

        // Append loading ellipsis if it exists
        if (!replace && loadingEllipsis) newResponseElement.appendChild(loadingEllipsis);
        // Scroll to bottom of chat view
        this.scrollChatToBottom();
    }

    handleImageResponse(imageJson: any, rawResponse: string) {
        if (imageJson.image) {
            const inferredQuery = imageJson.inferredQueries?.[0] ?? "generated image";

            // If response has image field, response is a generated image.
            if (imageJson.intentType === "text-to-image") {
                rawResponse += `![generated_image](data:image/png;base64,${imageJson.image})`;
            } else if (imageJson.intentType === "text-to-image2") {
                rawResponse += `![generated_image](${imageJson.image})`;
            } else if (imageJson.intentType === "text-to-image-v3") {
                rawResponse = `![](data:image/webp;base64,${imageJson.image})`;
            }
            if (inferredQuery) {
                rawResponse += `\n\n**Inferred Query**:\n\n${inferredQuery}`;
            }
        }
        // If response has detail field, response is an error message.
        if (imageJson.detail) rawResponse += imageJson.detail;

        return rawResponse;
    }

    finalizeChatBodyResponse(references: object, newResponseElement: HTMLElement | null) {
        if (!!newResponseElement && references != null && Object.keys(references).length > 0) {
            newResponseElement.appendChild(this.createReferenceSection(references));
        }
        this.scrollChatToBottom();
        let chatInput = this.contentEl.getElementsByClassName("khoj-chat-input")[0];
        if (chatInput) chatInput.removeAttribute("disabled");
    }

    createReferenceSection(references: any) {
        let referenceSection = this.contentEl.createEl('div');
        referenceSection.classList.add("reference-section");
        referenceSection.classList.add("collapsed");

        let numReferences = 0;

        if (references.hasOwnProperty("notes")) {
            numReferences += references["notes"].length;

            references["notes"].forEach((reference: any, index: number) => {
                let polishedReference = this.generateReference(referenceSection, reference, index);
                referenceSection.appendChild(polishedReference);
            });
        }
        if (references.hasOwnProperty("online")) {
            numReferences += this.processOnlineReferences(referenceSection, references["online"]);
        }

        let referenceExpandButton = this.contentEl.createEl('button');
        referenceExpandButton.classList.add("reference-expand-button");
        referenceExpandButton.innerHTML = numReferences == 1 ? "1 reference" : `${numReferences} references`;

        referenceExpandButton.addEventListener('click', function() {
            if (referenceSection.classList.contains("collapsed")) {
                referenceSection.classList.remove("collapsed");
                referenceSection.classList.add("expanded");
            } else {
                referenceSection.classList.add("collapsed");
                referenceSection.classList.remove("expanded");
            }
        });

        let referencesDiv = this.contentEl.createEl('div');
        referencesDiv.classList.add("references");
        referencesDiv.appendChild(referenceExpandButton);
        referencesDiv.appendChild(referenceSection);

        return referencesDiv;
    }

	//function to loop through the user's past messages
	handleArrowKeys(event: KeyboardEvent) {
		const chatInput = event.target as HTMLTextAreaElement;

		if ((event.ctrlKey || event.metaKey) && event.key === 'ArrowUp') {
			event.preventDefault();
			if (this.currentMessageIndex < this.userMessages.length - 1) {
				this.currentMessageIndex++;
				chatInput.value = this.userMessages[this.userMessages.length - 1 - this.currentMessageIndex];
			}
		} else if ((event.ctrlKey || event.metaKey) && event.key === 'ArrowDown') {
			event.preventDefault();
			if (this.currentMessageIndex > 0) {
				this.currentMessageIndex--;
				chatInput.value = this.userMessages[this.userMessages.length - 1 - this.currentMessageIndex];
			} else if (this.currentMessageIndex === 0) {
				this.currentMessageIndex = -1;
				chatInput.value = this.currentUserInput;
			}
		}

	}

}<|MERGE_RESOLUTION|>--- conflicted
+++ resolved
@@ -12,8 +12,6 @@
     inferredQueries?: string[];
 }
 
-<<<<<<< HEAD
-=======
 interface ChunkResult {
     objects: string[];
     remainder: string;
@@ -34,7 +32,6 @@
     isVoice: boolean;
 }
 
->>>>>>> eb5af38f
 interface Location {
     region: string;
     city: string;
@@ -48,15 +45,12 @@
     waitingForLocation: boolean;
     location: Location;
     keyPressTimeout: NodeJS.Timeout | null = null;
-<<<<<<< HEAD
 	userMessages: string[] = [];  // New array to store user messages
 	currentMessageIndex: number = -1;  // New property to track current message index
 	private startingMessage : string = "Message";
 	private  currentUserInput: string = ""; //stores the current user input that is being typed in chat
-=======
     chatMessageState: ChatMessageState;
 
->>>>>>> eb5af38f
     constructor(leaf: WorkspaceLeaf, setting: KhojSetting) {
         super(leaf, setting);
 
