--- conflicted
+++ resolved
@@ -33,23 +33,12 @@
     isLoggedIn: boolean;
 }
 
-<<<<<<< HEAD
-
 function ChatBodyData(props: ChatBodyDataProps) {
     const searchParams = useSearchParams();
     const conversationId = searchParams.get('conversationId');
     const [message, setMessage] = useState('');
     const [processingMessage, setProcessingMessage] = useState(false);
 
-=======
-
-function ChatBodyData(props: ChatBodyDataProps) {
-    const searchParams = useSearchParams();
-    const conversationId = searchParams.get('conversationId');
-    const [message, setMessage] = useState('');
-    const [processingMessage, setProcessingMessage] = useState(false);
-
->>>>>>> 06dce472
     useEffect(() => {
         if (conversationId) {
             props.onConversationIdChange?.(conversationId);
@@ -129,15 +118,8 @@
 
     welcomeConsole();
 
-<<<<<<< HEAD
     const handleWebSocketMessage = (event: MessageEvent) => {
         let chunk = event.data;
-=======
-
-    const handleWebSocketMessage = (event: MessageEvent) => {
-        let chunk = event.data;
-
->>>>>>> 06dce472
         let currentMessage = messages.find(message => !message.completed);
 
         if (!currentMessage) {
@@ -180,10 +162,6 @@
                 } finally {
                     // no-op
                 }
-<<<<<<< HEAD
-=======
-
->>>>>>> 06dce472
             } else {
                 // Update the current message with the new chunk
                 if (chunk && chunk.includes("### compiled references:")) {
@@ -197,10 +175,6 @@
                     // If the chunk is not a JSON object, just display it as is
                     currentMessage.rawResponse += chunk;
                 }
-<<<<<<< HEAD
-=======
-
->>>>>>> 06dce472
             }
         };
         // Update the state with the new message, currentMessage
@@ -290,13 +264,9 @@
                 <SidePanel
                     webSocketConnected={chatWS !== null}
                     conversationId={conversationId}
-<<<<<<< HEAD
                     uploadedFiles={uploadedFiles}
                     isMobileWidth={isMobileWidth}
                 />
-=======
-                    uploadedFiles={uploadedFiles} />
->>>>>>> 06dce472
             </div>
             <div className={styles.chatBox}>
                 <NavMenu selected="Chat" title={title} />
