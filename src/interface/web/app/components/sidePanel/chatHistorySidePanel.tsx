'use client'

import styles from "./sidePanel.module.css";

import { useEffect, useState } from "react";

import { UserProfile, useAuthenticatedData } from "@/app/common/auth";
import { Avatar, AvatarImage, AvatarFallback } from "@/components/ui/avatar";
import Link from "next/link";
import useSWR from "swr";

import {
    Command,
    CommandEmpty,
    CommandGroup,
    CommandInput,
    CommandItem,
    CommandList,
} from "@/components/ui/command";

import { InlineLoading } from "../loading/loading";

import {
    Dialog,
    DialogContent,
    DialogDescription,
    DialogFooter,
    DialogHeader,
    DialogTitle,
    DialogTrigger,
} from "@/components/ui/dialog";

import {
    Drawer,
    DrawerClose,
    DrawerContent,
    DrawerDescription,
    DrawerFooter,
    DrawerHeader,
    DrawerTitle,
    DrawerTrigger,
} from "@/components/ui/drawer";


import { ScrollArea } from "@/components/ui/scroll-area";

import { ArrowRight, ArrowLeft, ArrowDown, Spinner, Check, FolderPlus, DotsThreeVertical, House, StackPlus, UserCirclePlus, Sidebar, NotePencil } from "@phosphor-icons/react";

interface ChatHistory {
    conversation_id: string;
    slug: string;
    agent_name: string;
    agent_avatar: string;
    compressed: boolean;
    created: string;
    showSidePanel: (isEnabled: boolean) => void;
}

import {
    DropdownMenu,
    DropdownMenuContent,
    DropdownMenuItem,
    DropdownMenuTrigger,
} from "@/components/ui/dropdown-menu";

import {
    Popover,
    PopoverContent,
    PopoverTrigger,
} from "@/components/ui/popover";

import { Pencil, Trash, Share } from "@phosphor-icons/react";

import { Button, buttonVariants } from "@/components/ui/button";
import { Input } from "@/components/ui/input";
import { Label } from "@/components/ui/label";
import { AlertDialog, AlertDialogAction, AlertDialogCancel, AlertDialogContent, AlertDialogDescription, AlertDialogFooter, AlertDialogHeader, AlertDialogTitle, AlertDialogTrigger } from "@/components/ui/alert-dialog";
import { modifyFileFilterForConversation } from "@/app/common/chatFunctions";
import { ScrollAreaScrollbar } from "@radix-ui/react-scroll-area";

// Define a fetcher function
const fetcher = (url: string) => fetch(url).then((res) => res.json());

interface GroupedChatHistory {
    [key: string]: ChatHistory[];
}

function renameConversation(conversationId: string, newTitle: string) {
    const editUrl = `/api/chat/title?client=web&conversation_id=${conversationId}&title=${newTitle}`;

    fetch(editUrl, {
        method: 'PATCH',
        headers: {
            'Content-Type': 'application/json',
        },
    })
        .then(response => response.json())
        .then(data => {
        })
        .catch(err => {
            console.error(err);
            return;
        });
}

function shareConversation(conversationId: string, setShareUrl: (url: string) => void) {
    const shareUrl = `/api/chat/share?client=web&conversation_id=${conversationId}`;

    fetch(shareUrl, {
        method: 'POST',
        headers: {
            'Content-Type': 'application/json',
        },
    })
        .then(response => response.json())
        .then(data => {
            setShareUrl(data.url);
        })
        .catch(err => {
            console.error(err);
            return;
        });
}

function deleteConversation(conversationId: string) {
    const deleteUrl = `/api/chat/history?client=web&conversation_id=${conversationId}`;

    fetch(deleteUrl, {
        method: 'DELETE',
        headers: {
            'Content-Type': 'application/json',
        },
    })
        .then(response => response.json())
        .then(data => {
        })
        .catch(err => {
            console.error(err);
            return;
        });
}

interface FilesMenuProps {
    conversationId: string | null;
    uploadedFiles: string[];
    isMobileWidth: boolean;
}

function FilesMenu(props: FilesMenuProps) {
    // Use SWR to fetch files
    const { data: files, error } = useSWR<string[]>(props.conversationId ? '/api/configure/content/computer' : null, fetcher);
    const { data: selectedFiles, error: selectedFilesError } = useSWR(props.conversationId ? `/api/chat/conversation/file-filters/${props.conversationId}` : null, fetcher);
    const [isOpen, setIsOpen] = useState(false);
    const [unfilteredFiles, setUnfilteredFiles] = useState<string[]>([]);
    const [addedFiles, setAddedFiles] = useState<string[]>([]);

    useEffect(() => {
        if (!files) return;

        // First, sort lexically
        files.sort();
        let sortedFiles = files;

        if (addedFiles) {
            console.log("addedFiles in useeffect hook", addedFiles);
            sortedFiles = addedFiles.concat(sortedFiles.filter((filename: string) => !addedFiles.includes(filename)));
        }

        setUnfilteredFiles(sortedFiles);

    }, [files, addedFiles]);

    useEffect(() => {
        for (const file of props.uploadedFiles) {
            setAddedFiles((addedFiles) => [...addedFiles, file]);
        }
    }, [props.uploadedFiles]);

    useEffect(() => {
        if (selectedFiles) {
            setAddedFiles(selectedFiles);
        }

    }, [selectedFiles]);

    const removeAllFiles = () => {
        modifyFileFilterForConversation(props.conversationId, addedFiles, setAddedFiles, 'remove');
    }

    const addAllFiles = () => {
        modifyFileFilterForConversation(props.conversationId, unfilteredFiles, setAddedFiles, 'add');
    }

    if (!props.conversationId) return (<></>);

    if (error) return <div>Failed to load files</div>;
    if (selectedFilesError) return <div>Failed to load selected files</div>;
    if (!files) return <InlineLoading />;
    if (!selectedFiles) return <InlineLoading />;

    const FilesMenuCommandBox = () => {
        return (
            <Command>
                <CommandInput placeholder="Find file" />
                <CommandList>
                    <CommandEmpty>No results found.</CommandEmpty>
                    <CommandGroup heading="Quick">
                        <CommandItem
                            onSelect={() => {
                                removeAllFiles();
                            }}
                        >
                            <Trash className="h-4 w-4 mr-2" />
                            <span>Clear all</span>
                        </CommandItem>
                        <CommandItem
                            onSelect={() => {
                                addAllFiles();
                            }}
                        >
                            <FolderPlus className="h-4 w-4 mr-2" />
                            <span>Select all</span>
                        </CommandItem>
                    </CommandGroup>
                    <CommandGroup heading="Configure files">
                        {unfilteredFiles.map((filename: string) => (
                            addedFiles && addedFiles.includes(filename) ?
                                <CommandItem
                                    key={filename}
                                    value={filename}
                                    className="bg-accent text-accent-foreground mb-1"
                                    onSelect={(value) => {
                                        modifyFileFilterForConversation(props.conversationId, [value], setAddedFiles, 'remove');
                                    }}
                                >
                                    <Check className="h-4 w-4 mr-2" />
                                    <span className="break-all">{filename}</span>
                                </CommandItem>
                                :
                                <CommandItem
                                    key={filename}
                                    className="mb-1"
                                    value={filename}
                                    onSelect={(value) => {
                                        modifyFileFilterForConversation(props.conversationId, [value], setAddedFiles, 'add');
                                    }}
                                >
                                    <span className="break-all">{filename}</span>
                                </CommandItem>
                        ))}
                    </CommandGroup>
                </CommandList>
            </Command>
        );
    }

    if (props.isMobileWidth) {
        return (
            <>
                <Drawer>
                    <DrawerTrigger className="bg-background border border-muted p-4 rounded-2xl my-8 text-left inline-flex items-center justify-between w-full">
                        Manage Files <ArrowRight className="h-4 w-4 mx-2" />
                    </DrawerTrigger>
                    <DrawerContent>
                        <DrawerHeader>
                            <DrawerTitle>Files</DrawerTitle>
                            <DrawerDescription>Manage files for this conversation</DrawerDescription>
                        </DrawerHeader>
                        <div className={`${styles.panelWrapper}`}>
                            <FilesMenuCommandBox />
                        </div>
                        <DrawerFooter>
                            <DrawerClose>
                                <Button variant="outline">Done</Button>
                            </DrawerClose>
                        </DrawerFooter>
                    </DrawerContent>
                </Drawer>
            </>
        );
    }

    return (
        <>
            <Popover
                open={isOpen}
                onOpenChange={setIsOpen}>
                <PopoverTrigger asChild>
                    <div
                        className="w-auto bg-background border border-muted p-4 drop-shadow-sm rounded-2xl my-8">
                        <div className="flex items-center justify-between space-x-4">
                            <h4 className="text-sm font-semibold">
                                Manage Context
                                <p>
                                    <span className="text-muted-foreground text-xs">Using {addedFiles.length == 0 ? files.length : addedFiles.length} files</span>
                                </p>
                            </h4>
                            <Button variant="ghost" size="sm" className="w-9 p-0">
                                {
                                    isOpen ?
                                        <ArrowDown className="h-4 w-4" />
                                        :
                                        <ArrowRight className="h-4 w-4" />

                                }
                                <span className="sr-only">Toggle</span>
                            </Button>
                        </div>
                    </div>
                </PopoverTrigger>
                <PopoverContent className={`mx-2`}>
                    <FilesMenuCommandBox />
                </PopoverContent>
            </Popover>
        </>
    )

}

interface SessionsAndFilesProps {
    webSocketConnected?: boolean;
    setEnabled: (enabled: boolean) => void;
    subsetOrganizedData: GroupedChatHistory | null;
    organizedData: GroupedChatHistory | null;
    data: ChatHistory[] | null;
    userProfile: UserProfile | null;
    conversationId: string | null;
    uploadedFiles: string[];
    isMobileWidth: boolean;
}

function SessionsAndFiles(props: SessionsAndFilesProps) {
    return (
        <>
            <div>
                <ScrollArea>
                    <ScrollAreaScrollbar orientation="vertical" className="h-full w-2.5 border-l border-l-transparent p-[1px]" />
                    <div className={styles.sessionsList}>
                        {props.subsetOrganizedData != null && Object.keys(props.subsetOrganizedData).map((timeGrouping) => (
                            <div key={timeGrouping} className={`my-4`}>
                                <div className={`text-muted-foreground text-sm font-bold p-[0.5rem]`}>
                                    {timeGrouping}
                                </div>
                                {props.subsetOrganizedData && props.subsetOrganizedData[timeGrouping].map((chatHistory) => (
                                    <ChatSession
                                        created={chatHistory.created}
                                        compressed={true}
                                        key={chatHistory.conversation_id}
                                        conversation_id={chatHistory.conversation_id}
                                        slug={chatHistory.slug}
                                        agent_avatar={chatHistory.agent_avatar}
                                        agent_name={chatHistory.agent_name}
                                        showSidePanel={props.setEnabled}
                                    />
                                ))}
                            </div>
                        ))}
                    </div>
                </ScrollArea>
                {
                    (props.data && props.data.length > 5) && (
                        <ChatSessionsModal data={props.organizedData} showSidePanel={props.setEnabled} />
                    )
                }
            </div>
            <FilesMenu conversationId={props.conversationId} uploadedFiles={props.uploadedFiles} isMobileWidth={props.isMobileWidth} />
            {props.userProfile &&
                <UserProfileComponent userProfile={props.userProfile} webSocketConnected={props.webSocketConnected} collapsed={false} />
            }</>
    )
}

interface ChatSessionActionMenuProps {
    conversationId: string;
}

function ChatSessionActionMenu(props: ChatSessionActionMenuProps) {
    const [renamedTitle, setRenamedTitle] = useState('');
    const [isRenaming, setIsRenaming] = useState(false);
    const [isSharing, setIsSharing] = useState(false);
    const [isDeleting, setIsDeleting] = useState(false);
    const [shareUrl, setShareUrl] = useState('');
    const [showShareUrl, setShowShareUrl] = useState(false);

    const [isOpen, setIsOpen] = useState(false);

    useEffect(() => {
        if (isSharing) {
            shareConversation(props.conversationId, setShareUrl);
            setShowShareUrl(true);
            setIsSharing(false);
        }
    }, [isSharing]);

    if (isRenaming) {
        return (
            <Dialog
                open={isRenaming}
                onOpenChange={(open) => setIsRenaming(open)}>
                <DialogContent>
                    <DialogHeader>
                        <DialogTitle>Set a new title for the conversation</DialogTitle>
                        <DialogDescription>
                            This will help you identify the conversation easily, and also help you search for it later.
                        </DialogDescription>
                        <Input
                            value={renamedTitle}
                            onChange={(e) => setRenamedTitle(e.target.value)}
                        />
                    </DialogHeader>
                    <DialogFooter>
                        <Button
                            onClick={() => {
                                renameConversation(props.conversationId, renamedTitle);
                                setIsRenaming(false);
                            }}
                            type="submit">Rename</Button>
                    </DialogFooter>
                </DialogContent>
            </Dialog>
        )
    }

    if (isSharing || showShareUrl) {
        if (shareUrl) {
            navigator.clipboard.writeText(shareUrl);
        }
        return (
            <Dialog
                open={isSharing || showShareUrl}
                onOpenChange={(open) => {
                    setShowShareUrl(open)
                    setIsSharing(open)
                }}>
                <DialogContent>
                    <DialogHeader>
                        <DialogTitle>Conversation Share URL</DialogTitle>
                        <DialogDescription>
                            Sharing this chat session will allow anyone with a link to view the conversation.
                            <Input
                                className="w-full bg-accent text-accent-foreground rounded-md p-2 mt-2"
                                value={shareUrl}
                                readOnly={true}
                            />
                        </DialogDescription>
                    </DialogHeader>
                    <DialogFooter>
                        {
                            !showShareUrl &&
                            <Button
                                onClick={() => {
                                    shareConversation(props.conversationId, setShareUrl);
                                    setShowShareUrl(true);
                                }}
                                className="bg-orange-500"
                                disabled><Spinner className="mr-2 h-4 w-4 animate-spin" />Sharing</Button>
                        }
                        {
                            showShareUrl &&
                            <Button
                                onClick={() => {
                                    navigator.clipboard.writeText(shareUrl);
                                }}
                                variant={'default'}>Copy</Button>
                        }
                    </DialogFooter>
                </DialogContent>
            </Dialog>
        )
    }

    if (isDeleting) {
        return (
            <AlertDialog
                open={isDeleting}
                onOpenChange={(open) => setIsDeleting(open)}>
                <AlertDialogContent>
                    <AlertDialogHeader>
                        <AlertDialogTitle>Delete Conversation</AlertDialogTitle>
                        <AlertDialogDescription>
                            Are you sure you want to delete this conversation? This action cannot be undone.
                        </AlertDialogDescription>
                    </AlertDialogHeader>
                    <AlertDialogFooter>
                        <AlertDialogCancel>Cancel</AlertDialogCancel>
                        <AlertDialogAction
                            onClick={() => {
                                deleteConversation(props.conversationId);
                                setIsDeleting(false);
                            }}
                            className="bg-rose-500 hover:bg-rose-600">Delete</AlertDialogAction>
                    </AlertDialogFooter>
                </AlertDialogContent>
            </AlertDialog>
        )
    }

    return (
        <DropdownMenu
            onOpenChange={(open) => setIsOpen(open)}
            open={isOpen}>
            <DropdownMenuTrigger><DotsThreeVertical className="h-4 w-4" /></DropdownMenuTrigger>
            <DropdownMenuContent>
                <DropdownMenuItem>
                    <Button className="p-0 text-sm h-auto" variant={'ghost'} onClick={() => setIsRenaming(true)}>
                        <Pencil className="mr-2 h-4 w-4" />Rename
                    </Button>
                </DropdownMenuItem>
                <DropdownMenuItem>
                    <Button className="p-0 text-sm h-auto" variant={'ghost'} onClick={() => setIsSharing(true)}>
                        <Share className="mr-2 h-4 w-4" />Share
                    </Button>
                </DropdownMenuItem>
                <DropdownMenuItem>
                    <Button className="p-0 text-sm h-auto text-rose-300 hover:text-rose-400" variant={'ghost'} onClick={() => setIsDeleting(true)}>
                        <Trash className="mr-2 h-4 w-4" />Delete
                    </Button>
                </DropdownMenuItem>
            </DropdownMenuContent>
        </DropdownMenu>
    )
}

function ChatSession(props: ChatHistory) {
    const [isHovered, setIsHovered] = useState(false);

    return (
        <div
            onMouseEnter={() => setIsHovered(true)}
            onMouseLeave={() => setIsHovered(false)}
            key={props.conversation_id}
            className={`${styles.session} ${props.compressed ? styles.compressed : '!max-w-full'} ${isHovered ? `${styles.sessionHover}` : ''}`}>
            <Link href={`/chat?conversationId=${props.conversation_id}`} onClick={() => props.showSidePanel(false)}>
                <p className={styles.session}>{props.slug || "New Conversation 🌱"}</p>
            </Link>
            <ChatSessionActionMenu conversationId={props.conversation_id} />
        </div>
    );
}

interface ChatSessionsModalProps {
    data: GroupedChatHistory | null;
    showSidePanel: (isEnabled: boolean) => void;
}

function ChatSessionsModal({ data, showSidePanel }: ChatSessionsModalProps) {
    return (
        <Dialog>
            <DialogTrigger
                className="flex text-left text-medium text-gray-500 hover:text-gray-300 cursor-pointer my-4 text-sm p-[0.5rem]">
                <span className="mr-2">See All <ArrowRight className="inline h-4 w-4" weight="bold" /></span>
            </DialogTrigger>
            <DialogContent>
                <DialogHeader>
                    <DialogTitle>All Conversations</DialogTitle>
                    <DialogDescription
                        className="p-0">
                        <ScrollArea className="h-[500px] py-4">
                            {data && Object.keys(data).map((timeGrouping) => (
                                <div key={timeGrouping}>
                                    <div className={`text-muted-foreground text-sm font-bold p-[0.5rem] `}>
                                        {timeGrouping}
                                    </div>
                                    {data[timeGrouping].map((chatHistory) => (
                                        <ChatSession
                                            created={chatHistory.created}
                                            compressed={false}
                                            key={chatHistory.conversation_id}
                                            conversation_id={chatHistory.conversation_id}
                                            slug={chatHistory.slug}
                                            agent_avatar={chatHistory.agent_avatar}
                                            agent_name={chatHistory.agent_name}
                                            showSidePanel={showSidePanel} />
                                    ))}
                                </div>
                            ))}
                        </ScrollArea>
                    </DialogDescription>
                </DialogHeader>
            </DialogContent>
        </Dialog>
    );
}

interface UserProfileProps {
    userProfile: UserProfile;
    webSocketConnected?: boolean;
    collapsed: boolean;
}

function UserProfileComponent(props: UserProfileProps) {
    if (props.collapsed) {
        return (
            <div className={styles.profile}>
                <Avatar className="h-7 w-7">
                    <AvatarImage src={props.userProfile.photo} alt="user profile" />
                    <AvatarFallback>
                        {props.userProfile.username[0]}
                    </AvatarFallback>
                </Avatar>
            </div>
        );
    }

    return (
        <div className={styles.profile}>
            <Link href="/settings">
                <Avatar>
                    <AvatarImage src={props.userProfile.photo} alt="user profile" />
                    <AvatarFallback>
                        {props.userProfile.username[0]}
                    </AvatarFallback>
                </Avatar>
            </Link>
            <div className={styles.profileDetails}>
                <p>{props.userProfile?.username}</p>
                {/* Connected Indicator */}
                <div className="flex gap-2 items-center">
                    <div className={`inline-flex h-4 w-4 rounded-full opacity-75 ${props.webSocketConnected ? 'bg-green-500' : 'bg-rose-500'}`}></div>
                    <p className="text-muted-foreground text-sm">
                        {props.webSocketConnected ? "Connected" : "Disconnected"}
                    </p>
                </div>
            </div>
        </div>
    );

}

const fetchChatHistory = async (url: string) => {
    const response = await fetch(url, {
        method: 'GET',
        headers: {
            'Content-Type': 'application/json',
        },
    });
    return response.json();
};

export const useChatSessionsFetchRequest = (url: string) => {
    const { data, error } = useSWR<ChatHistory[]>(url, fetchChatHistory);

    return {
        data,
        isLoading: !error && !data,
        isError: error,
    };
};

interface SidePanelProps {
    webSocketConnected?: boolean;
    conversationId: string | null;
    uploadedFiles: string[];
    isMobileWidth: boolean;
}


export default function SidePanel(props: SidePanelProps) {
    const [data, setData] = useState<ChatHistory[] | null>(null);
    const [organizedData, setOrganizedData] = useState<GroupedChatHistory | null>(null);
    const [subsetOrganizedData, setSubsetOrganizedData] = useState<GroupedChatHistory | null>(null);
    const [enabled, setEnabled] = useState(false);

    const authenticatedData = useAuthenticatedData();
    const { data: chatSessions } = useChatSessionsFetchRequest(authenticatedData ? `/api/chat/sessions` : '');

    useEffect(() => {
        if (chatSessions) {
            setData(chatSessions);

            const groupedData: GroupedChatHistory = {};
            const subsetOrganizedData: GroupedChatHistory = {};
            let numAdded = 0;

            const currentDate = new Date();

            chatSessions.forEach((chatHistory) => {
                const chatDate = new Date(chatHistory.created);
                const diffTime = Math.abs(currentDate.getTime() - chatDate.getTime());
                const diffDays = Math.ceil(diffTime / (1000 * 60 * 60 * 24));

                const timeGrouping = diffDays < 7 ? 'Recent' : diffDays < 30 ? 'Last Month' : 'All Time';
                if (!groupedData[timeGrouping]) {
                    groupedData[timeGrouping] = [];
                }
                groupedData[timeGrouping].push(chatHistory);

                // Add to subsetOrganizedData if less than 8
                if (numAdded < 8) {
                    if (!subsetOrganizedData[timeGrouping]) {
                        subsetOrganizedData[timeGrouping] = [];
                    }
                    subsetOrganizedData[timeGrouping].push(chatHistory);
                    numAdded++;
                }
            });

            setSubsetOrganizedData(subsetOrganizedData);
            setOrganizedData(groupedData);
        }
    }, [chatSessions]);

    function newConvo() {
        window.location.href = '/';
    }

    return (
        <div className={`${styles.panel} ${enabled ? styles.expanded : styles.collapsed}`}>
<<<<<<< HEAD
            <div className={`flex items-center justify-between ${enabled ? 'flex-row' : 'flex-col'}`}>
=======
            <div className={`flex items-center justify-between ${(enabled || props.isMobileWidth) ? 'flex-row' : 'flex-col'}`}>
>>>>>>> 52db1570
                <Link href='/'>
                    <img
                        src="/khoj-logo.svg"
                        alt="khoj logo"
                        width={52}
                        height={52} />
                </Link>
                {
                    authenticatedData && props.isMobileWidth ?
                        <Drawer open={enabled} onOpenChange={(open) => {
                            if (!enabled) setEnabled(false);
                            setEnabled(open);
                        }
                        }>
<<<<<<< HEAD
                            <DrawerTrigger><ArrowRight className="h-4 w-4 mx-2" weight="bold" /></DrawerTrigger>
=======
                            <DrawerTrigger><Sidebar className="h-4 w-4 mx-2" weight="thin" /></DrawerTrigger>
>>>>>>> 52db1570
                            <DrawerContent>
                                <DrawerHeader>
                                    <DrawerTitle>Sessions and Files</DrawerTitle>
                                    <DrawerDescription>View all conversation sessions and manage conversation file filters</DrawerDescription>
                                </DrawerHeader>
                                <div className={`${styles.panelWrapper}`}>
                                    <SessionsAndFiles
                                        webSocketConnected={props.webSocketConnected}
                                        setEnabled={setEnabled}
                                        subsetOrganizedData={subsetOrganizedData}
                                        organizedData={organizedData}
                                        data={data}
                                        uploadedFiles={props.uploadedFiles}
                                        userProfile={authenticatedData}
                                        conversationId={props.conversationId}
                                        isMobileWidth={props.isMobileWidth}
                                    />
                                </div>
                                <DrawerFooter>
                                    <DrawerClose>
                                        <Button variant="outline">Done</Button>
                                    </DrawerClose>
                                </DrawerFooter>
                            </DrawerContent>
                        </Drawer>
                        :
                        <div className={`flex items-center ${enabled ? 'flex-row gap-2' : 'flex-col pt-2'}`}>
                            <Link className={` ${enabled ? 'ml-2' : ''}`} href="/">
                                {enabled ? <NotePencil className="h-6 w-6" /> : <NotePencil className="h-6 w-6" color="gray" />}
                            </Link>
                            <button className={styles.button} onClick={() => setEnabled(!enabled)}>
                                {enabled ? <Sidebar className="h-6 w-6" /> : <Sidebar className="h-6 w-6" color="gray" />}
                            </button>
                        </div>
                }
            </div>
            {
                authenticatedData && !props.isMobileWidth && enabled &&
                <div className={`${styles.panelWrapper}`}>
                    <SessionsAndFiles
                        webSocketConnected={props.webSocketConnected}
                        setEnabled={setEnabled}
                        subsetOrganizedData={subsetOrganizedData}
                        organizedData={organizedData}
                        data={data}
                        uploadedFiles={props.uploadedFiles}
                        userProfile={authenticatedData}
                        conversationId={props.conversationId}
                        isMobileWidth={props.isMobileWidth}
                    />
                </div>
            }
            {
                !authenticatedData && enabled &&
                <div className={`${styles.panelWrapper}`}>
                    <Link href="/">
                        <Button variant="ghost"><House className="h-4 w-4 mr-1" />Home</Button>
                    </Link>
                    <Link href="/">
                        <Button variant="ghost"><StackPlus className="h-4 w-4 mr-1" />New Conversation</Button>
                    </Link>
                    <Link href={`/login?next=${encodeURIComponent(window.location.pathname)}`}> {/* Redirect to login page */}
                        <Button variant="default"><UserCirclePlus className="h-4 w-4 mr-1" />Sign Up</Button>
                    </Link>
                </div>
            }
        </div>
    );
}<|MERGE_RESOLUTION|>--- conflicted
+++ resolved
@@ -706,11 +706,7 @@
 
     return (
         <div className={`${styles.panel} ${enabled ? styles.expanded : styles.collapsed}`}>
-<<<<<<< HEAD
-            <div className={`flex items-center justify-between ${enabled ? 'flex-row' : 'flex-col'}`}>
-=======
             <div className={`flex items-center justify-between ${(enabled || props.isMobileWidth) ? 'flex-row' : 'flex-col'}`}>
->>>>>>> 52db1570
                 <Link href='/'>
                     <img
                         src="/khoj-logo.svg"
@@ -725,11 +721,7 @@
                             setEnabled(open);
                         }
                         }>
-<<<<<<< HEAD
-                            <DrawerTrigger><ArrowRight className="h-4 w-4 mx-2" weight="bold" /></DrawerTrigger>
-=======
                             <DrawerTrigger><Sidebar className="h-4 w-4 mx-2" weight="thin" /></DrawerTrigger>
->>>>>>> 52db1570
                             <DrawerContent>
                                 <DrawerHeader>
                                     <DrawerTitle>Sessions and Files</DrawerTitle>
