--- conflicted
+++ resolved
@@ -253,12 +253,6 @@
     if (!props.conversationId && !props.publicConversationSlug) {
         return null;
     }
-<<<<<<< HEAD
-
-    console.log("CHAT HISTORY DATA", data);
-
-=======
->>>>>>> 3e4325ed
     return (
         <ScrollArea className={`h-[80vh]`}>
             <div ref={ref}>
