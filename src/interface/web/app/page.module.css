div.main {
    height: 100vh;
    color: hsla(var(--foreground));
}

.suggestions {
    display: flex;
    overflow-x: none;
    height: fit-content;
    padding: 10px;
    white-space: nowrap;
    gap: 1rem;
}

div.inputBox {
    border: 1px solid var(--border-color);
    border-radius: 16px;
    box-shadow: 0 4px 10px var(--box-shadow-color);
    margin-bottom: 20px;
    gap: 12px;
<<<<<<< HEAD
    padding-left: 20px;
    padding-right: 20px;
=======
>>>>>>> 52db1570
    align-content: center;
}

input.inputBox {
    border: none;
}

input.inputBox:focus {
    outline: none;
    background-color: transparent;
}

div.inputBox:focus {
    box-shadow: 0px 8px 16px 0px rgba(0, 0, 0, 0.2);
}

div.chatBodyFull {
    display: grid;
    grid-template-columns: 1fr;
    height: 100%;
}

button.inputBox {
    border: none;
    outline: none;
    background-color: transparent;
    cursor: pointer;
    border-radius: 0.5rem;
    padding: 0.5rem;
    background: linear-gradient(var(--calm-green), var(--calm-blue));
}

div.chatBody {
    display: grid;
    grid-template-columns: 1fr 1fr;
    height: 100%;
}

.inputBox {
    color: hsla(var(--foreground));
}

div.chatLayout {
    display: grid;
<<<<<<< HEAD
    grid-template-columns: auto 1fr;
=======
    grid-template-columns: 1fr;
>>>>>>> 52db1570
    gap: 1rem;
}

div.chatBox {
    display: grid;
    height: 100%;
}

div.titleBar {
    display: grid;
    grid-template-columns: 1fr auto;
}

div.chatBoxBody {
    display: grid;
    height: 100%;
    margin: auto;
    grid-template-rows: auto 1fr;
}

<<<<<<< HEAD
div.agentIndicator a {
    display: flex;
    text-align: center;
    align-content: center;
    align-items: center;
}

div.agentIndicator {
    padding: 10px;
}

=======

div.sidePanel {
    position: fixed;
    height: 100%;
}

>>>>>>> 52db1570

@media (max-width: 768px) {
    div.chatBody {
        grid-template-columns: 0fr 1fr;
    }

    div.chatBox {
        padding: 0;
    }
}

@media screen and (max-width: 768px) {
    div.inputBox {
        margin-bottom: 0px;
    }

    div.chatBoxBody {
        width: 100%;
    }

    div.chatBox {
        padding: 0;
    }

    div.chatLayout {
        gap: 0;
        grid-template-columns: 1fr;
    }

}<|MERGE_RESOLUTION|>--- conflicted
+++ resolved
@@ -18,11 +18,6 @@
     box-shadow: 0 4px 10px var(--box-shadow-color);
     margin-bottom: 20px;
     gap: 12px;
-<<<<<<< HEAD
-    padding-left: 20px;
-    padding-right: 20px;
-=======
->>>>>>> 52db1570
     align-content: center;
 }
 
@@ -67,11 +62,7 @@
 
 div.chatLayout {
     display: grid;
-<<<<<<< HEAD
-    grid-template-columns: auto 1fr;
-=======
     grid-template-columns: 1fr;
->>>>>>> 52db1570
     gap: 1rem;
 }
 
@@ -92,26 +83,12 @@
     grid-template-rows: auto 1fr;
 }
 
-<<<<<<< HEAD
-div.agentIndicator a {
-    display: flex;
-    text-align: center;
-    align-content: center;
-    align-items: center;
-}
-
-div.agentIndicator {
-    padding: 10px;
-}
-
-=======
 
 div.sidePanel {
     position: fixed;
     height: 100%;
 }
 
->>>>>>> 52db1570
 
 @media (max-width: 768px) {
     div.chatBody {
