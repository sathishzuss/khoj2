--- conflicted
+++ resolved
@@ -18,11 +18,6 @@
     box-shadow: 0 4px 10px var(--box-shadow-color);
     margin-bottom: 20px;
     gap: 12px;
-<<<<<<< HEAD
-    padding-left: 20px;
-    padding-right: 20px;
-=======
->>>>>>> 3e4325ed
     align-content: center;
 }
 
@@ -36,11 +31,7 @@
 }
 
 div.inputBox:focus {
-<<<<<<< HEAD
-    box-shadow: 0px 8px 16px 0px rgba(0,0,0,0.2);
-=======
     box-shadow: 0px 8px 16px 0px rgba(0, 0, 0, 0.2);
->>>>>>> 3e4325ed
 }
 
 div.chatBodyFull {
@@ -71,11 +62,7 @@
 
 div.chatLayout {
     display: grid;
-<<<<<<< HEAD
-    grid-template-columns: auto 1fr;
-=======
     grid-template-columns: 1fr;
->>>>>>> 3e4325ed
     gap: 1rem;
 }
 
@@ -96,16 +83,10 @@
     grid-template-rows: auto 1fr;
 }
 
-<<<<<<< HEAD
-div.agentIndicator a {
-    display: flex;
-    text-align: center;
-    align-content: center;
-    align-items: center;
-}
 
-div.agentIndicator {
-    padding: 10px;
+div.sidePanel {
+    position: fixed;
+    height: 100%;
 }
 
 
@@ -126,73 +107,6 @@
 
     div.chatBoxBody {
         width: 100%;
-=======
-
-div.sidePanel {
-    position: fixed;
-    height: 100%;
-}
-
-
-@media (max-width: 768px) {
-    div.chatBody {
-        grid-template-columns: 0fr 1fr;
-    }
-
-    div.chatBox {
-        padding: 0;
->>>>>>> 3e4325ed
-    }
-}
-
-<<<<<<< HEAD
-    div.chatBox {
-        padding: 0;
-    }
-
-    div.chatLayout {
-        gap: 0;
-        grid-template-columns: 1fr;
-    }
-
-}
-
-#pink {
-    background-color: #f8d1f8;
-    color: #000000;
-    background-image: linear-gradient(to top, #f8d1f8 1%, white 100%);
-}
-
-#blue {
-    background-color: #d1f8f8;
-    color: #000000;
-    background-image: linear-gradient(to top, #d1f8f8 1%, white 100%);
-}
-
-#green {
-    background-color: #d1f8d1;
-    color: #000000;
-    background-image: linear-gradient(to top, #d1f8d1 1%, white 100%);
-}
-
-#purple {
-    background-color: #f8d1f8;
-    color: #000000;
-    background-image: linear-gradient(to top, #f8d1f8 1%, white 100%);
-}
-
-#yellow {
-    background-color: #f8f8d1;
-    color: #000000;
-    background-image: linear-gradient(to top, #f8f8d1 1%, white 100%);
-=======
-@media screen and (max-width: 768px) {
-    div.inputBox {
-        margin-bottom: 0px;
-    }
-
-    div.chatBoxBody {
-        width: 100%;
     }
 
     div.chatBox {
@@ -204,5 +118,4 @@
         grid-template-columns: 1fr;
     }
 
->>>>>>> 3e4325ed
 }