'use client'
<<<<<<< HEAD
=======
import './globals.css';
>>>>>>> 3e4325ed

import styles from './page.module.css';
import React, { Suspense, useEffect, useState, useMemo } from 'react';

import SuggestionCard from './components/suggestions/suggestionCard';
import SidePanel from './components/sidePanel/chatHistorySidePanel';
import NavMenu from './components/navMenu/navMenu';
import Loading from './components/loading/loading';
import useSWR from 'swr';
import Image from 'next/image';

import 'katex/dist/katex.min.css';

import { StreamMessage } from './components/chatMessage/chatMessage';
import ChatInputArea, { ChatOptions } from './components/chatInputArea/chatInputArea';
import { useAuthenticatedData } from './common/auth';
<<<<<<< HEAD

//samples for suggestion cards (should be moved to json later)
const suggestions: Suggestion[] = [["Automation", "blue", "/automate.svg", "Send me a summary of HackerNews every morning.", "/automations?subject=Summarizing%20Top%20Headlines%20from%20HackerNews&query=Summarize%20the%20top%20headlines%20on%20HackerNews&crontime=00%207%20*%20*%20*"], ["Automation", "blue", "/automate.svg", "Compose a bedtime story that a five-year-old might enjoy.", "/automations?subject=Daily%20Bedtime%20Story&query=Compose%20a%20bedtime%20story%20that%20a%20five-year-old%20might%20enjoy.%20It%20should%20not%20exceed%20five%20paragraphs.%20Appeal%20to%20the%20imagination%2C%20but%20weave%20in%20learnings.&crontime=0%2021%20*%20*%20*"], ["Paint", "green", "/paint.svg", "Paint a picture of a sunset but it's made of stained glass tiles", ""], ["Online Search", "yellow", "/online_search.svg", "Search for the best attractions in Austria Hungary", ""]];

import {
    Lightbulb,
    Robot,
    Aperture,
    GraduationCap,
    Jeep,
    Island,
    MathOperations,
    Asclepius,
    Couch,
    Code,
    Atom,
    ClockCounterClockwise,
    PaperPlaneTilt,
    Info,
    UserCircle,
    Globe,
    Palette,
    LinkBreak,
} from "@phosphor-icons/react";
import Chat from './page';
import { Card, CardContent, CardTitle } from '@/components/ui/card';
import Link from 'next/link';

interface IconMap {
    [key: string]: (color: string, width: string, height: string) => JSX.Element | null;
}

const iconMap: IconMap = {
    Lightbulb: (color: string, width: string, height: string) => <Lightbulb className={`${width} ${height} ${color} mr-2`} />,
    Robot: (color: string, width: string, height: string) => <Robot className={`${width} ${height} ${color} mr-2`} />,
    Aperture: (color: string, width: string, height: string) => <Aperture className={`${width} ${height} ${color} mr-2`} />,
    GraduationCap: (color: string, width: string, height: string) => <GraduationCap className={`${width} ${height} ${color} mr-2`} />,
    Jeep: (color: string, width: string, height: string) => <Jeep className={`${width} ${height} ${color} mr-2`} />,
    Island: (color: string, width: string, height: string) => <Island className={`${width} ${height} ${color} mr-2`} />,
    MathOperations: (color: string, width: string, height: string) => <MathOperations className={`${width} ${height} ${color} mr-2`} />,
    Asclepius: (color: string, width: string, height: string) => <Asclepius className={`${width} ${height} ${color} mr-2`} />,
    Couch: (color: string, width: string, height: string) => <Couch className={`${width} ${height} ${color} mr-2`} />,
    Code: (color: string, width: string, height: string) => <Code className={`${width} ${height} ${color} mr-2`} />,
    Atom: (color: string, width: string, height: string) => <Atom className={`${width} ${height} ${color} mr-2`} />,
    ClockCounterClockwise: (color: string, width: string, height: string) => <ClockCounterClockwise className={`${width} ${height} ${color} mr-2`} />,
    Globe: (color: string, width: string, height: string) => <Globe className={`${width} ${height} ${color} mr-2`} />,
    Palette: (color: string, width: string, height: string) => <Palette className={`${width} ${height} ${color} mr-2`} />,
};

function convertColorToTextClass(color: string) {
    if (color === 'red') return `text-red-500`;
    if (color === 'yellow') return `text-yellow-500`;
    if (color === 'green') return `text-green-500`;
    if (color === 'blue') return `text-blue-500`;
    if (color === 'orange') return `text-orange-500`;
    if (color === 'purple') return `text-purple-500`;
    if (color === 'pink') return `text-pink-500`;
    if (color === 'teal') return `text-teal-500`;
    if (color === 'cyan') return `text-cyan-500`;
    if (color === 'lime') return `text-lime-500`;
    if (color === 'indigo') return `text-indigo-500`;
    if (color === 'fuschia') return `text-fuschia-500`;
    if (color === 'rose') return `text-rose-500`;
    if (color === 'sky') return `text-sky-500`;
    if (color === 'amber') return `text-amber-500`;
    if (color === 'emerald') return `text-emerald-500`;
    return `text-gray-500`;
}

function convertSuggestionColorToTextClass(color: string) {
    if (color === 'blue') return `bg-gradient-to-b from-white 50% to-sky-50`;
    if (color === 'yellow') return `bg-gradient-to-b from-white 50% to-yellow-50`;
    if (color === 'green') return `bg-gradient-to-b from-white 50% to-green-50`;
    if (color === 'pink') return `bg-gradient-to-b from-white 50% to-pink-50`;
    if (color === 'purple') return `bg-gradient-to-b from-white 50% to-purple-50`;
    return `bg-gradient-to-b from-white 50% to-orange-50`;
}

function convertSuggestionColorToIconClass(color: string) {
    if (color === 'blue') return iconMap.Robot('blue', 'w-8', 'h-8');
    if (color === 'yellow') return iconMap.Globe('yellow', 'w-8', 'h-8');
    if (color === 'green') return iconMap.Palette('green', 'w-8', 'h-8');
    else return iconMap.Lightbulb('orange', 'w-8', 'h-8');
}




function getIconFromIconName(iconName: string, color: string = 'gray', width: string = 'w-8', height: string = 'h-8') {
    const icon = iconMap[iconName];
    const colorName = color.toLowerCase();
    const colorClass = convertColorToTextClass(colorName);

    return icon ? icon(colorClass, width, height) : null;
}

function convertColorToClass(color: string) {
    // We can't dyanmically generate the classes for tailwindcss, so we have to explicitly use the whole string.
    // See models/__init__.py 's definition of the Agent model for the color choices.
    if (color === 'red') return `bg-red-500 hover:bg-red-600`;
    if (color === 'yellow') return `bg-yellow-500 hover:bg-yellow-600`;
    if (color === 'green') return `bg-green-500 hover:bg-green-600`;
    if (color === 'blue') return `bg-blue-500 hover:bg-blue-600`;
    if (color === 'orange') return `bg-orange-500 hover:bg-orange-600`;
    if (color === 'purple') return `bg-purple-500 hover:bg-purple-600`;
    if (color === 'pink') return `bg-pink-500 hover:bg-pink-600`;
    if (color === 'teal') return `bg-teal-500 hover:bg-teal-600`;
    if (color === 'cyan') return `bg-cyan-500 hover:bg-cyan-600`;
    if (color === 'lime') return `bg-lime-500 hover:bg-lime-600`;
    if (color === 'indigo') return `bg-indigo-500 hover:bg-indigo-600`;
    if (color === 'fuschia') return `bg-fuschia-500 hover:bg-fuschia-600`;
    if (color === 'rose') return `bg-rose-500 hover:bg-rose-600`;
    if (color === 'sky') return `bg-sky-500 hover:bg-sky-600`;
    if (color === 'amber') return `bg-amber-500 hover:bg-amber-600`;
    if (color === 'emerald') return `bg-emerald-500 hover:bg-emerald-600`;
    return `bg-gray-500 hover:bg-gray-600`;
}

function convertColorToBorderClass(color: string) {
    console.log("Color:", color);
    if (color === 'red') return `border-red-500`;
    if (color === 'yellow') return `border-yellow-500`;
    if (color === 'green') return `border-green-500`;
    if (color === 'blue') return `border-blue-500`;
    if (color === 'orange') return `border-orange-500`;
    if (color === 'purple') return `border-purple-500`;
    if (color === 'pink') return `border-pink-500`;
    if (color === 'teal') return `border-teal-500`;
    if (color === 'cyan') return `border-cyan-500`;
    if (color === 'lime') return `border-lime-500`;
    if (color === 'indigo') return `border-indigo-500`;
    if (color === 'fuschia') return `border-fuschia-500`;
    if (color === 'rose') return `border-rose-500`;
    if (color === 'sky') return `border-sky-500`;
    if (color === 'amber') return `border-amber-500`;
    if (color === 'emerald') return `border-emerald-500`;
    return `border-gray-500`;
}


=======
import { Card, CardContent, CardTitle } from '@/components/ui/card';
import { convertSuggestionColorToTextClass, colorMap, convertColorToBorderClass } from './common/colorUtils';
import { getIconFromIconName } from './common/iconUtils';
import { ClockCounterClockwise } from '@phosphor-icons/react';

//samples for suggestion cards (should be moved to json later)
const suggestions: Suggestion[] = [["Automation", "blue", "Send me a summary of HackerNews every morning.", "/automations?subject=Summarizing%20Top%20Headlines%20from%20HackerNews&query=Summarize%20the%20top%20headlines%20on%20HackerNews&crontime=00%207%20*%20*%20*"], ["Automation", "blue", "Compose a bedtime story that a five-year-old might enjoy.", "/automations?subject=Daily%20Bedtime%20Story&query=Compose%20a%20bedtime%20story%20that%20a%20five-year-old%20might%20enjoy.%20It%20should%20not%20exceed%20five%20paragraphs.%20Appeal%20to%20the%20imagination%2C%20but%20weave%20in%20learnings.&crontime=0%2021%20*%20*%20*"], ["Paint", "green", "Paint a picture of a sunset but it's made of stained glass tiles", ""], ["Online Search", "yellow", "Search for the best attractions in Austria Hungary", ""]];
>>>>>>> 3e4325ed

export interface AgentData {
    slug: string;
    avatar: string;
    name: string;
    personality: string;
    color: string;
    icon: string;
}

interface ChatBodyDataProps {
    chatOptionsData: ChatOptions | null;
    setTitle: (title: string) => void;
    onConversationIdChange?: (conversationId: string) => void;
    setQueryToProcess: (query: string) => void;
    streamedMessages: StreamMessage[];
    setUploadedFiles: (files: string[]) => void;
    isMobileWidth?: boolean;
    isLoggedIn: boolean;
    conversationId: string | null; // Added this line
}
<<<<<<< HEAD
type Suggestion = [string, string, string, string, string];
=======
type Suggestion = [string, string, string, string];
>>>>>>> 3e4325ed

async function createNewConvo(slug: string) {
    try {
        const response = await fetch(`/api/chat/sessions?client=web&agent_slug=${slug}`, { method: "POST" });
        if (!response.ok) {
            throw new Error(`HTTP error! status: ${response.status}`);
        }
        const data = await response.json();
        const conversationID = data.conversation_id;
<<<<<<< HEAD
        console.log("New conversation ID (create new convo):", conversationID);
=======
>>>>>>> 3e4325ed
        if (!conversationID) {
            throw new Error("Conversation ID not found in response");
        }
        return conversationID;
    } catch (error) {
        console.error("Error creating new conversation:", error);
        throw error;
    }
}

function ChatBodyData(props: ChatBodyDataProps) {
    const [message, setMessage] = useState('');
    const [processingMessage, setProcessingMessage] = useState(false);
    const [shuffledOptions, setShuffledOptions] = useState<Suggestion[]>([]);
    const [shuffledColors, setShuffledColors] = useState<string[]>([]);
    const [selectedAgent, setSelectedAgent] = useState<string | null>("khoj");

    const agentsFetcher = () => window.fetch('/api/agents').then(res => res.json()).catch(err => console.log(err));
    const { data, error } = useSWR<AgentData[]>('agents', agentsFetcher, { revalidateOnFocus: false });

    function shuffleAndSetOptions() {
        const shuffled = [...suggestions].sort(() => 0.5 - Math.random());
        setShuffledOptions(shuffled.slice(0, 3));
        //use the text to color function above convertSuggestionColorToTextClass
        const colors = shuffled.map(option => convertSuggestionColorToTextClass(option[1]));
        setShuffledColors(colors);
    }

    useEffect(() => {
        if (props.chatOptionsData) {
            shuffleAndSetOptions();
        }
    }, [props.chatOptionsData]);

    function onButtonClick() {
        shuffleAndSetOptions();
    }

    useEffect(() => {
        const processMessage = async () => {
            if (message && !processingMessage) {
                setProcessingMessage(true);
                try {
                    const newConversationId = await createNewConvo(selectedAgent || "khoj");
<<<<<<< HEAD
                    console.log("New conversation ID (useEffect):", newConversationId);
                    props.onConversationIdChange?.(newConversationId);
                    window.location.href = `/chat?conversationId=${newConversationId}`;
                    localStorage.setItem('message', message);
                    console.log("Message stored in local storage:", message);
                    console.log("selectedAgent:", selectedAgent);
=======
                    props.onConversationIdChange?.(newConversationId);
                    window.location.href = `/chat?conversationId=${newConversationId}`;
                    localStorage.setItem('message', message);
>>>>>>> 3e4325ed
                }
                catch (error) {
                    console.error("Error creating new conversation:", error);
                    setProcessingMessage(false);
                }
                setMessage('');
            }
        };
        processMessage();
        if (message) {
            setProcessingMessage(true);
            props.setQueryToProcess(message);
        };
    }, [selectedAgent, message]);

    useEffect(() => {
        if (props.streamedMessages &&
            props.streamedMessages.length > 0 &&
            props.streamedMessages[props.streamedMessages.length - 1].completed) {
            setProcessingMessage(false);
        } else {
            setMessage('');
        }
    }, [props.streamedMessages]);

    const nSlice = props.isMobileWidth ? 3 : 4;

    const agents = data ? data.slice(0, nSlice) : []; //select first 4 agents to show as options
<<<<<<< HEAD
    //generate colored icons for the selected agents
    const icons = agents.map(agent => getIconFromIconName(
        agent.icon,
        agent.color,
        props.isMobileWidth ? 'w-4' : undefined,
        props.isMobileWidth ? 'w-4' : undefined)
        || <Image src={agent.avatar} alt={agent.name} width={50} height={50} />
    );

=======

    //generate colored icons for the selected agents
    const agentIcons = agents.map(agent => getIconFromIconName(agent.icon, agent.color) || <Image key={agent.name} src={agent.avatar} alt={agent.name} width={50} height={50} />);
>>>>>>> 3e4325ed
    function fillArea(link: string, type: string, prompt: string) {
        if (!link) {
            let message_str = "";
            prompt = prompt.charAt(0).toLowerCase() + prompt.slice(1);

            if (type === "Online Search") {
                message_str = "/online " + prompt;
            } else if (type === "Paint") {
<<<<<<< HEAD
                message_str = "/image " + prompt;
            } else {
                message_str = prompt;
            }

=======
                message_str = "/paint " + prompt;
            } else {
                message_str = prompt;
            }
>>>>>>> 3e4325ed
            // Get the textarea element
            const message_area = document.getElementById("message") as HTMLTextAreaElement;

            if (message_area) {
                // Update the value directly
                message_area.value = message_str;
                setMessage(message_str);
            }
        }
    }

<<<<<<< HEAD
    function handleAgentsClick(slug: string) {
        setSelectedAgent(slug);
=======
    function getTailwindBorderClass(color: string): string {
        return colorMap[color] || 'border-black'; // Default to black if color not found
    }

    function highlightHandler(slug: string): void {
        const buttons = document.getElementsByClassName("agent");
        const agent = agents.find(agent => agent.slug === slug);
        const borderColorClass = getTailwindBorderClass(agent?.color || 'gray');

        Array.from(buttons).forEach((button: Element) => {
            const buttonElement = button as HTMLElement;
            if (buttonElement.classList.contains(slug)) {
                buttonElement.classList.add(borderColorClass, 'border');
                buttonElement.classList.remove('border-stone-100', 'dark:border-neutral-700');
            }
            else {
                Object.values(colorMap).forEach(colorClass => {
                    buttonElement.classList.remove(colorClass, 'border');
                });
                buttonElement.classList.add('border', 'border-stone-100', 'dark:border-neutral-700');
            }
        });
>>>>>>> 3e4325ed
    }

    return (
        <div className={`${styles.chatBoxBody}`}>
            <div className="w-full text-center">
                <div className="items-center">
                    <h1 className="text-center pb-6 px-4">What would you like to do?</h1>
                </div>
                {
                    !props.isMobileWidth &&
                    <div className="flex pb-6 gap-2 items-center justify-center">
<<<<<<< HEAD
                        {icons.map((icon, index) => (
                            <Card key={`${index}-${agents[index].slug}`} className={`${selectedAgent === agents[index].slug ? convertColorToBorderClass(agents[index].color) : 'border-stone-100 text-muted-foreground'} hover:cursor-pointer rounded-lg px-2 py-2`}>
                                <CardTitle className='text-center text-md font-medium flex justify-center items-center' onClick={() => handleAgentsClick(agents[index].slug)}>
=======
                        {agentIcons.map((icon, index) => (
                            <Card
                                key={`${index}-${agents[index].slug}`}
                                className={
                                    `${selectedAgent === agents[index].slug ?
                                        convertColorToBorderClass(agents[index].color) : 'border-stone-100 text-muted-foreground'}
                                    hover:cursor-pointer rounded-lg px-2 py-2`}>
                                <CardTitle
                                    className='text-center text-md font-medium flex justify-center items-center'
                                    onClick={() => setSelectedAgent(agents[index].slug)}>
>>>>>>> 3e4325ed
                                    {icon} {agents[index].name}
                                </CardTitle>
                            </Card>
                        ))}
                        <Card className='border-none shadow-none flex justify-center items-center hover:cursor-pointer' onClick={() => window.location.href = "/agents"}>
                            <CardTitle className="text-center text-md font-normal flex justify-center items-center px-1.5 py-2">See All →</CardTitle>
                        </Card>
                    </div>
                }
            </div>
            <div className={`${props.isMobileWidth} ? 'w-full' : 'w-fit`}>
                {
                    !props.isMobileWidth &&
<<<<<<< HEAD
                    <div className={`${styles.inputBox} bg-background align-middle items-center justify-center p-3`}>
=======
                    <div className={`${styles.inputBox} bg-background align-middle items-center justify-center p-3 dark:bg-neutral-700`}>
>>>>>>> 3e4325ed
                        <ChatInputArea
                            isLoggedIn={props.isLoggedIn}
                            sendMessage={(message) => setMessage(message)}
                            sendDisabled={processingMessage}
                            chatOptionsData={props.chatOptionsData}
                            conversationId={null}
                            isMobileWidth={props.isMobileWidth}
                            setUploadedFiles={props.setUploadedFiles} />
                    </div>
                }
                <div className={`suggestions ${styles.suggestions} w-full ${props.isMobileWidth ? 'flex flex-col' : 'flex flex-row'} justify-center items-center`}>
<<<<<<< HEAD
                    {shuffledOptions.map(([key, styleClass, image, value, link], index) => (
                        <div onClick={() => fillArea(link, key, value)}>
=======
                    {shuffledOptions.map(([key, styleClass, value, link], index) => (
                        <div key={key} onClick={() => fillArea(link, key, value)}>
>>>>>>> 3e4325ed
                            <SuggestionCard
                                key={key + Math.random()}
                                title={key}
                                body={value.length > 65 ? value.substring(0, 65) + '...' : value}
                                link={link}
                                color={shuffledColors[index]}
                                image={shuffledColors[index]}
                            />
                        </div>
                    ))}
                </div>
                <div className="flex items-center justify-center margin-auto">
<<<<<<< HEAD
                    <button onClick={onButtonClick} className="m-2 p-1 rounded-lg dark:hover:bg-[var(--background-color)] hover:bg-stone-100 border border-stone-100 text-sm text-stone-500">More Examples ⟳</button>
=======
                    <button
                        onClick={onButtonClick}
                        className="m-2 p-1.5 rounded-lg dark:hover:bg-[var(--background-color)] hover:bg-stone-100 border border-stone-100 text-sm text-stone-500 dark:text-stone-300 dark:border-neutral-700">
                        More Examples <ClockCounterClockwise className='h-4 w-4 inline' />
                    </button>
>>>>>>> 3e4325ed
                </div>
            </div>
            {
                props.isMobileWidth &&
<<<<<<< HEAD
                <div className={`${styles.inputBox} bg-background align-middle items-center justify-center p-3`}>
=======
                <div className={`${styles.inputBox} dark:bg-neutral-700 bg-background dark: align-middle items-center justify-center py-3 px-1`}>
>>>>>>> 3e4325ed
                    <ChatInputArea
                        isLoggedIn={props.isLoggedIn}
                        sendMessage={(message) => setMessage(message)}
                        sendDisabled={processingMessage}
                        chatOptionsData={props.chatOptionsData}
                        conversationId={null}
                        isMobileWidth={props.isMobileWidth}
                        setUploadedFiles={props.setUploadedFiles} />
                    <div className="flex gap-2 items-center justify-left pt-4">
<<<<<<< HEAD
                        {icons.map((icon, index) => (
=======
                        {agentIcons.map((icon, index) => (
>>>>>>> 3e4325ed
                            <Card
                                key={`${index}-${agents[index].slug}`}
                                className={
                                    `${selectedAgent === agents[index].slug ? convertColorToBorderClass(agents[index].color) : 'border-muted text-muted-foreground'} hover:cursor-pointer`
                                }>
<<<<<<< HEAD
                                <CardTitle className='text-center text-xs font-medium flex justify-center items-center px-1 py-2' onClick={() => handleAgentsClick(agents[index].slug)}>
=======
                                <CardTitle
                                    className='text-center text-xs font-medium flex justify-center items-center px-1.5 py-2'
                                    onClick={() => setSelectedAgent(agents[index].slug)}>
>>>>>>> 3e4325ed
                                    {icon} {agents[index].name}
                                </CardTitle>
                            </Card>
                        ))}
                        <Card className='border-none shadow-none flex justify-center items-center hover:cursor-pointer' onClick={() => window.location.href = "/agents"}>
                            <CardTitle className={`text-center ${props.isMobileWidth ? 'text-xs' : 'text-md'} font-normal flex justify-center items-center px-1.5 py-2`}>See All →</CardTitle>
                        </Card>
                    </div>
                </div>
            }
        </div>
    );
}

export default function Home() {
    const [chatOptionsData, setChatOptionsData] = useState<ChatOptions | null>(null);
    const [isLoading, setLoading] = useState(true);
    const [title, setTitle] = useState('');
    const [conversationId, setConversationID] = useState<string | null>(null);
    const [messages, setMessages] = useState<StreamMessage[]>([]);
    const [queryToProcess, setQueryToProcess] = useState<string>('');
    const [uploadedFiles, setUploadedFiles] = useState<string[]>([]);
    const [isMobileWidth, setIsMobileWidth] = useState(false);

    const authenticatedData = useAuthenticatedData();

    const handleConversationIdChange = (newConversationId: string) => {
<<<<<<< HEAD
        console.log("Conversation ID changed to", newConversationId);
=======
>>>>>>> 3e4325ed
        setConversationID(newConversationId);
    };

    useEffect(() => {
        fetch('/api/chat/options')
            .then(response => response.json())
            .then((data: ChatOptions) => {
                setLoading(false);
                if (data) {
                    setChatOptionsData(data);
                }
            })
            .catch(err => {
                console.error(err);
                return;
            });

        setIsMobileWidth(window.innerWidth < 786);

        window.addEventListener('resize', () => {
            setIsMobileWidth(window.innerWidth < 786);
        });

    }, []);

    if (isLoading) {
        return <Loading />;
    }

    return (
        <div className={`${styles.main} ${styles.chatLayout}`}>
            <title>
                {title}
            </title>
<<<<<<< HEAD
            <div>
=======
            <div className={`${styles.sidePanel}`}>
>>>>>>> 3e4325ed
                <SidePanel
                    webSocketConnected={true}
                    conversationId={conversationId}
                    uploadedFiles={uploadedFiles}
                    isMobileWidth={isMobileWidth}
                />
            </div>
            <div className={`${styles.chatBox}`}>
                <NavMenu selected="Chat" title={title}></NavMenu>
                <div className={`${styles.chatBoxBody}`}>
                    <ChatBodyData
                        isLoggedIn={authenticatedData !== null}
                        streamedMessages={messages}
                        chatOptionsData={chatOptionsData}
                        setTitle={setTitle}
                        setQueryToProcess={setQueryToProcess}
                        setUploadedFiles={setUploadedFiles}
                        isMobileWidth={isMobileWidth}
                        onConversationIdChange={handleConversationIdChange}
                        conversationId={conversationId}
                    />
                </div>
            </div>
        </div>
    );
}<|MERGE_RESOLUTION|>--- conflicted
+++ resolved
@@ -1,8 +1,5 @@
 'use client'
-<<<<<<< HEAD
-=======
 import './globals.css';
->>>>>>> 3e4325ed
 
 import styles from './page.module.css';
 import React, { Suspense, useEffect, useState, useMemo } from 'react';
@@ -19,148 +16,6 @@
 import { StreamMessage } from './components/chatMessage/chatMessage';
 import ChatInputArea, { ChatOptions } from './components/chatInputArea/chatInputArea';
 import { useAuthenticatedData } from './common/auth';
-<<<<<<< HEAD
-
-//samples for suggestion cards (should be moved to json later)
-const suggestions: Suggestion[] = [["Automation", "blue", "/automate.svg", "Send me a summary of HackerNews every morning.", "/automations?subject=Summarizing%20Top%20Headlines%20from%20HackerNews&query=Summarize%20the%20top%20headlines%20on%20HackerNews&crontime=00%207%20*%20*%20*"], ["Automation", "blue", "/automate.svg", "Compose a bedtime story that a five-year-old might enjoy.", "/automations?subject=Daily%20Bedtime%20Story&query=Compose%20a%20bedtime%20story%20that%20a%20five-year-old%20might%20enjoy.%20It%20should%20not%20exceed%20five%20paragraphs.%20Appeal%20to%20the%20imagination%2C%20but%20weave%20in%20learnings.&crontime=0%2021%20*%20*%20*"], ["Paint", "green", "/paint.svg", "Paint a picture of a sunset but it's made of stained glass tiles", ""], ["Online Search", "yellow", "/online_search.svg", "Search for the best attractions in Austria Hungary", ""]];
-
-import {
-    Lightbulb,
-    Robot,
-    Aperture,
-    GraduationCap,
-    Jeep,
-    Island,
-    MathOperations,
-    Asclepius,
-    Couch,
-    Code,
-    Atom,
-    ClockCounterClockwise,
-    PaperPlaneTilt,
-    Info,
-    UserCircle,
-    Globe,
-    Palette,
-    LinkBreak,
-} from "@phosphor-icons/react";
-import Chat from './page';
-import { Card, CardContent, CardTitle } from '@/components/ui/card';
-import Link from 'next/link';
-
-interface IconMap {
-    [key: string]: (color: string, width: string, height: string) => JSX.Element | null;
-}
-
-const iconMap: IconMap = {
-    Lightbulb: (color: string, width: string, height: string) => <Lightbulb className={`${width} ${height} ${color} mr-2`} />,
-    Robot: (color: string, width: string, height: string) => <Robot className={`${width} ${height} ${color} mr-2`} />,
-    Aperture: (color: string, width: string, height: string) => <Aperture className={`${width} ${height} ${color} mr-2`} />,
-    GraduationCap: (color: string, width: string, height: string) => <GraduationCap className={`${width} ${height} ${color} mr-2`} />,
-    Jeep: (color: string, width: string, height: string) => <Jeep className={`${width} ${height} ${color} mr-2`} />,
-    Island: (color: string, width: string, height: string) => <Island className={`${width} ${height} ${color} mr-2`} />,
-    MathOperations: (color: string, width: string, height: string) => <MathOperations className={`${width} ${height} ${color} mr-2`} />,
-    Asclepius: (color: string, width: string, height: string) => <Asclepius className={`${width} ${height} ${color} mr-2`} />,
-    Couch: (color: string, width: string, height: string) => <Couch className={`${width} ${height} ${color} mr-2`} />,
-    Code: (color: string, width: string, height: string) => <Code className={`${width} ${height} ${color} mr-2`} />,
-    Atom: (color: string, width: string, height: string) => <Atom className={`${width} ${height} ${color} mr-2`} />,
-    ClockCounterClockwise: (color: string, width: string, height: string) => <ClockCounterClockwise className={`${width} ${height} ${color} mr-2`} />,
-    Globe: (color: string, width: string, height: string) => <Globe className={`${width} ${height} ${color} mr-2`} />,
-    Palette: (color: string, width: string, height: string) => <Palette className={`${width} ${height} ${color} mr-2`} />,
-};
-
-function convertColorToTextClass(color: string) {
-    if (color === 'red') return `text-red-500`;
-    if (color === 'yellow') return `text-yellow-500`;
-    if (color === 'green') return `text-green-500`;
-    if (color === 'blue') return `text-blue-500`;
-    if (color === 'orange') return `text-orange-500`;
-    if (color === 'purple') return `text-purple-500`;
-    if (color === 'pink') return `text-pink-500`;
-    if (color === 'teal') return `text-teal-500`;
-    if (color === 'cyan') return `text-cyan-500`;
-    if (color === 'lime') return `text-lime-500`;
-    if (color === 'indigo') return `text-indigo-500`;
-    if (color === 'fuschia') return `text-fuschia-500`;
-    if (color === 'rose') return `text-rose-500`;
-    if (color === 'sky') return `text-sky-500`;
-    if (color === 'amber') return `text-amber-500`;
-    if (color === 'emerald') return `text-emerald-500`;
-    return `text-gray-500`;
-}
-
-function convertSuggestionColorToTextClass(color: string) {
-    if (color === 'blue') return `bg-gradient-to-b from-white 50% to-sky-50`;
-    if (color === 'yellow') return `bg-gradient-to-b from-white 50% to-yellow-50`;
-    if (color === 'green') return `bg-gradient-to-b from-white 50% to-green-50`;
-    if (color === 'pink') return `bg-gradient-to-b from-white 50% to-pink-50`;
-    if (color === 'purple') return `bg-gradient-to-b from-white 50% to-purple-50`;
-    return `bg-gradient-to-b from-white 50% to-orange-50`;
-}
-
-function convertSuggestionColorToIconClass(color: string) {
-    if (color === 'blue') return iconMap.Robot('blue', 'w-8', 'h-8');
-    if (color === 'yellow') return iconMap.Globe('yellow', 'w-8', 'h-8');
-    if (color === 'green') return iconMap.Palette('green', 'w-8', 'h-8');
-    else return iconMap.Lightbulb('orange', 'w-8', 'h-8');
-}
-
-
-
-
-function getIconFromIconName(iconName: string, color: string = 'gray', width: string = 'w-8', height: string = 'h-8') {
-    const icon = iconMap[iconName];
-    const colorName = color.toLowerCase();
-    const colorClass = convertColorToTextClass(colorName);
-
-    return icon ? icon(colorClass, width, height) : null;
-}
-
-function convertColorToClass(color: string) {
-    // We can't dyanmically generate the classes for tailwindcss, so we have to explicitly use the whole string.
-    // See models/__init__.py 's definition of the Agent model for the color choices.
-    if (color === 'red') return `bg-red-500 hover:bg-red-600`;
-    if (color === 'yellow') return `bg-yellow-500 hover:bg-yellow-600`;
-    if (color === 'green') return `bg-green-500 hover:bg-green-600`;
-    if (color === 'blue') return `bg-blue-500 hover:bg-blue-600`;
-    if (color === 'orange') return `bg-orange-500 hover:bg-orange-600`;
-    if (color === 'purple') return `bg-purple-500 hover:bg-purple-600`;
-    if (color === 'pink') return `bg-pink-500 hover:bg-pink-600`;
-    if (color === 'teal') return `bg-teal-500 hover:bg-teal-600`;
-    if (color === 'cyan') return `bg-cyan-500 hover:bg-cyan-600`;
-    if (color === 'lime') return `bg-lime-500 hover:bg-lime-600`;
-    if (color === 'indigo') return `bg-indigo-500 hover:bg-indigo-600`;
-    if (color === 'fuschia') return `bg-fuschia-500 hover:bg-fuschia-600`;
-    if (color === 'rose') return `bg-rose-500 hover:bg-rose-600`;
-    if (color === 'sky') return `bg-sky-500 hover:bg-sky-600`;
-    if (color === 'amber') return `bg-amber-500 hover:bg-amber-600`;
-    if (color === 'emerald') return `bg-emerald-500 hover:bg-emerald-600`;
-    return `bg-gray-500 hover:bg-gray-600`;
-}
-
-function convertColorToBorderClass(color: string) {
-    console.log("Color:", color);
-    if (color === 'red') return `border-red-500`;
-    if (color === 'yellow') return `border-yellow-500`;
-    if (color === 'green') return `border-green-500`;
-    if (color === 'blue') return `border-blue-500`;
-    if (color === 'orange') return `border-orange-500`;
-    if (color === 'purple') return `border-purple-500`;
-    if (color === 'pink') return `border-pink-500`;
-    if (color === 'teal') return `border-teal-500`;
-    if (color === 'cyan') return `border-cyan-500`;
-    if (color === 'lime') return `border-lime-500`;
-    if (color === 'indigo') return `border-indigo-500`;
-    if (color === 'fuschia') return `border-fuschia-500`;
-    if (color === 'rose') return `border-rose-500`;
-    if (color === 'sky') return `border-sky-500`;
-    if (color === 'amber') return `border-amber-500`;
-    if (color === 'emerald') return `border-emerald-500`;
-    return `border-gray-500`;
-}
-
-
-=======
 import { Card, CardContent, CardTitle } from '@/components/ui/card';
 import { convertSuggestionColorToTextClass, colorMap, convertColorToBorderClass } from './common/colorUtils';
 import { getIconFromIconName } from './common/iconUtils';
@@ -168,7 +23,6 @@
 
 //samples for suggestion cards (should be moved to json later)
 const suggestions: Suggestion[] = [["Automation", "blue", "Send me a summary of HackerNews every morning.", "/automations?subject=Summarizing%20Top%20Headlines%20from%20HackerNews&query=Summarize%20the%20top%20headlines%20on%20HackerNews&crontime=00%207%20*%20*%20*"], ["Automation", "blue", "Compose a bedtime story that a five-year-old might enjoy.", "/automations?subject=Daily%20Bedtime%20Story&query=Compose%20a%20bedtime%20story%20that%20a%20five-year-old%20might%20enjoy.%20It%20should%20not%20exceed%20five%20paragraphs.%20Appeal%20to%20the%20imagination%2C%20but%20weave%20in%20learnings.&crontime=0%2021%20*%20*%20*"], ["Paint", "green", "Paint a picture of a sunset but it's made of stained glass tiles", ""], ["Online Search", "yellow", "Search for the best attractions in Austria Hungary", ""]];
->>>>>>> 3e4325ed
 
 export interface AgentData {
     slug: string;
@@ -190,11 +44,7 @@
     isLoggedIn: boolean;
     conversationId: string | null; // Added this line
 }
-<<<<<<< HEAD
-type Suggestion = [string, string, string, string, string];
-=======
 type Suggestion = [string, string, string, string];
->>>>>>> 3e4325ed
 
 async function createNewConvo(slug: string) {
     try {
@@ -204,10 +54,6 @@
         }
         const data = await response.json();
         const conversationID = data.conversation_id;
-<<<<<<< HEAD
-        console.log("New conversation ID (create new convo):", conversationID);
-=======
->>>>>>> 3e4325ed
         if (!conversationID) {
             throw new Error("Conversation ID not found in response");
         }
@@ -252,18 +98,9 @@
                 setProcessingMessage(true);
                 try {
                     const newConversationId = await createNewConvo(selectedAgent || "khoj");
-<<<<<<< HEAD
-                    console.log("New conversation ID (useEffect):", newConversationId);
                     props.onConversationIdChange?.(newConversationId);
                     window.location.href = `/chat?conversationId=${newConversationId}`;
                     localStorage.setItem('message', message);
-                    console.log("Message stored in local storage:", message);
-                    console.log("selectedAgent:", selectedAgent);
-=======
-                    props.onConversationIdChange?.(newConversationId);
-                    window.location.href = `/chat?conversationId=${newConversationId}`;
-                    localStorage.setItem('message', message);
->>>>>>> 3e4325ed
                 }
                 catch (error) {
                     console.error("Error creating new conversation:", error);
@@ -292,21 +129,9 @@
     const nSlice = props.isMobileWidth ? 3 : 4;
 
     const agents = data ? data.slice(0, nSlice) : []; //select first 4 agents to show as options
-<<<<<<< HEAD
-    //generate colored icons for the selected agents
-    const icons = agents.map(agent => getIconFromIconName(
-        agent.icon,
-        agent.color,
-        props.isMobileWidth ? 'w-4' : undefined,
-        props.isMobileWidth ? 'w-4' : undefined)
-        || <Image src={agent.avatar} alt={agent.name} width={50} height={50} />
-    );
-
-=======
 
     //generate colored icons for the selected agents
     const agentIcons = agents.map(agent => getIconFromIconName(agent.icon, agent.color) || <Image key={agent.name} src={agent.avatar} alt={agent.name} width={50} height={50} />);
->>>>>>> 3e4325ed
     function fillArea(link: string, type: string, prompt: string) {
         if (!link) {
             let message_str = "";
@@ -315,18 +140,10 @@
             if (type === "Online Search") {
                 message_str = "/online " + prompt;
             } else if (type === "Paint") {
-<<<<<<< HEAD
-                message_str = "/image " + prompt;
-            } else {
-                message_str = prompt;
-            }
-
-=======
                 message_str = "/paint " + prompt;
             } else {
                 message_str = prompt;
             }
->>>>>>> 3e4325ed
             // Get the textarea element
             const message_area = document.getElementById("message") as HTMLTextAreaElement;
 
@@ -338,10 +155,6 @@
         }
     }
 
-<<<<<<< HEAD
-    function handleAgentsClick(slug: string) {
-        setSelectedAgent(slug);
-=======
     function getTailwindBorderClass(color: string): string {
         return colorMap[color] || 'border-black'; // Default to black if color not found
     }
@@ -364,7 +177,6 @@
                 buttonElement.classList.add('border', 'border-stone-100', 'dark:border-neutral-700');
             }
         });
->>>>>>> 3e4325ed
     }
 
     return (
@@ -376,11 +188,6 @@
                 {
                     !props.isMobileWidth &&
                     <div className="flex pb-6 gap-2 items-center justify-center">
-<<<<<<< HEAD
-                        {icons.map((icon, index) => (
-                            <Card key={`${index}-${agents[index].slug}`} className={`${selectedAgent === agents[index].slug ? convertColorToBorderClass(agents[index].color) : 'border-stone-100 text-muted-foreground'} hover:cursor-pointer rounded-lg px-2 py-2`}>
-                                <CardTitle className='text-center text-md font-medium flex justify-center items-center' onClick={() => handleAgentsClick(agents[index].slug)}>
-=======
                         {agentIcons.map((icon, index) => (
                             <Card
                                 key={`${index}-${agents[index].slug}`}
@@ -391,7 +198,6 @@
                                 <CardTitle
                                     className='text-center text-md font-medium flex justify-center items-center'
                                     onClick={() => setSelectedAgent(agents[index].slug)}>
->>>>>>> 3e4325ed
                                     {icon} {agents[index].name}
                                 </CardTitle>
                             </Card>
@@ -405,11 +211,7 @@
             <div className={`${props.isMobileWidth} ? 'w-full' : 'w-fit`}>
                 {
                     !props.isMobileWidth &&
-<<<<<<< HEAD
-                    <div className={`${styles.inputBox} bg-background align-middle items-center justify-center p-3`}>
-=======
                     <div className={`${styles.inputBox} bg-background align-middle items-center justify-center p-3 dark:bg-neutral-700`}>
->>>>>>> 3e4325ed
                         <ChatInputArea
                             isLoggedIn={props.isLoggedIn}
                             sendMessage={(message) => setMessage(message)}
@@ -421,13 +223,8 @@
                     </div>
                 }
                 <div className={`suggestions ${styles.suggestions} w-full ${props.isMobileWidth ? 'flex flex-col' : 'flex flex-row'} justify-center items-center`}>
-<<<<<<< HEAD
-                    {shuffledOptions.map(([key, styleClass, image, value, link], index) => (
-                        <div onClick={() => fillArea(link, key, value)}>
-=======
                     {shuffledOptions.map(([key, styleClass, value, link], index) => (
                         <div key={key} onClick={() => fillArea(link, key, value)}>
->>>>>>> 3e4325ed
                             <SuggestionCard
                                 key={key + Math.random()}
                                 title={key}
@@ -440,24 +237,16 @@
                     ))}
                 </div>
                 <div className="flex items-center justify-center margin-auto">
-<<<<<<< HEAD
-                    <button onClick={onButtonClick} className="m-2 p-1 rounded-lg dark:hover:bg-[var(--background-color)] hover:bg-stone-100 border border-stone-100 text-sm text-stone-500">More Examples ⟳</button>
-=======
                     <button
                         onClick={onButtonClick}
                         className="m-2 p-1.5 rounded-lg dark:hover:bg-[var(--background-color)] hover:bg-stone-100 border border-stone-100 text-sm text-stone-500 dark:text-stone-300 dark:border-neutral-700">
                         More Examples <ClockCounterClockwise className='h-4 w-4 inline' />
                     </button>
->>>>>>> 3e4325ed
                 </div>
             </div>
             {
                 props.isMobileWidth &&
-<<<<<<< HEAD
-                <div className={`${styles.inputBox} bg-background align-middle items-center justify-center p-3`}>
-=======
                 <div className={`${styles.inputBox} dark:bg-neutral-700 bg-background dark: align-middle items-center justify-center py-3 px-1`}>
->>>>>>> 3e4325ed
                     <ChatInputArea
                         isLoggedIn={props.isLoggedIn}
                         sendMessage={(message) => setMessage(message)}
@@ -467,23 +256,15 @@
                         isMobileWidth={props.isMobileWidth}
                         setUploadedFiles={props.setUploadedFiles} />
                     <div className="flex gap-2 items-center justify-left pt-4">
-<<<<<<< HEAD
-                        {icons.map((icon, index) => (
-=======
                         {agentIcons.map((icon, index) => (
->>>>>>> 3e4325ed
                             <Card
                                 key={`${index}-${agents[index].slug}`}
                                 className={
                                     `${selectedAgent === agents[index].slug ? convertColorToBorderClass(agents[index].color) : 'border-muted text-muted-foreground'} hover:cursor-pointer`
                                 }>
-<<<<<<< HEAD
-                                <CardTitle className='text-center text-xs font-medium flex justify-center items-center px-1 py-2' onClick={() => handleAgentsClick(agents[index].slug)}>
-=======
                                 <CardTitle
                                     className='text-center text-xs font-medium flex justify-center items-center px-1.5 py-2'
                                     onClick={() => setSelectedAgent(agents[index].slug)}>
->>>>>>> 3e4325ed
                                     {icon} {agents[index].name}
                                 </CardTitle>
                             </Card>
@@ -511,10 +292,6 @@
     const authenticatedData = useAuthenticatedData();
 
     const handleConversationIdChange = (newConversationId: string) => {
-<<<<<<< HEAD
-        console.log("Conversation ID changed to", newConversationId);
-=======
->>>>>>> 3e4325ed
         setConversationID(newConversationId);
     };
 
@@ -549,11 +326,7 @@
             <title>
                 {title}
             </title>
-<<<<<<< HEAD
-            <div>
-=======
             <div className={`${styles.sidePanel}`}>
->>>>>>> 3e4325ed
                 <SidePanel
                     webSocketConnected={true}
                     conversationId={conversationId}
