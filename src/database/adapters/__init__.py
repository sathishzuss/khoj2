--- conflicted
+++ resolved
@@ -77,11 +77,7 @@
     return user
 
 
-<<<<<<< HEAD
-async def create_user_by_token(token: dict) -> KhojUser:
-=======
 async def create_user_by_google_token(token: dict) -> KhojUser:
->>>>>>> 348cc0cf
     user, _ = await KhojUser.objects.filter(email=token.get("email")).aupdate_or_create(
         defaults={"username": token.get("email"), "email": token.get("email")}
     )
