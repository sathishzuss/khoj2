--- conflicted
+++ resolved
@@ -373,7 +373,6 @@
                 featuresHintText.classList.remove("show");
                 featuresHintText.innerHTML = "";
             }
-<<<<<<< HEAD
 
             // Toggle the Enabled/Disabled UI based on the action/response.
             var enableLocalLLLMButton = document.getElementById("set-enable-offline-chat");
@@ -400,34 +399,6 @@
                 configuredIcon.classList.remove("enabled");
                 configuredIcon.classList.add("disabled");
 
-=======
-
-            // Toggle the Enabled/Disabled UI based on the action/response.
-            var enableLocalLLLMButton = document.getElementById("set-enable-offline-chat");
-            var disableLocalLLLMButton = document.getElementById("clear-enable-offline-chat");
-            var configuredIcon = document.getElementById("configured-icon-conversation-enable-offline-chat");
-            var toggleEnableLocalLLLMButton = document.getElementById("toggle-enable-offline-chat");
-
-            toggleEnableLocalLLLMButton.classList.remove("enabled");
-            toggleEnableLocalLLLMButton.classList.add("disabled");
-
-            if (enable) {
-                enableLocalLLLMButton.classList.add("disabled");
-                enableLocalLLLMButton.classList.remove("enabled");
-
-                configuredIcon.classList.add("enabled");
-                configuredIcon.classList.remove("disabled");
-
-                disableLocalLLLMButton.classList.remove("disabled");
-                disableLocalLLLMButton.classList.add("enabled");
-            } else {
-                enableLocalLLLMButton.classList.remove("disabled");
-                enableLocalLLLMButton.classList.add("enabled");
-
-                configuredIcon.classList.remove("enabled");
-                configuredIcon.classList.add("disabled");
-
->>>>>>> 9acc722f
                 disableLocalLLLMButton.classList.add("disabled");
                 disableLocalLLLMButton.classList.remove("enabled");
             }
@@ -540,18 +511,10 @@
 
     function generateAPIKey() {
         const apiKeyList = document.getElementById("api-key-list");
-<<<<<<< HEAD
-        const csrfToken = document.cookie.split('; ').find(row => row.startsWith('csrftoken'))?.split('=')[1];
-=======
->>>>>>> 9acc722f
         fetch('/auth/token', {
             method: 'POST',
             headers: {
                 'Content-Type': 'application/json',
-<<<<<<< HEAD
-                'X-CSRFToken': csrfToken
-=======
->>>>>>> 9acc722f
             },
         })
         .then(response => response.json())
