--- conflicted
+++ resolved
@@ -901,19 +901,8 @@
                         // Display indexing success message
                         flashStatusInChatInput("✅ File indexed successfully");
                         renderAllFiles();
-<<<<<<< HEAD
-                        //get the selected-files ul first
-                        var selectedFiles = document.getElementsByClassName("selected-files")[0];
-                        const escapedFileName = fileName.replace(/\./g, '\\.');
-                        const newFile = selectedFiles.querySelector(`#${escapedFileName}`);
-                        if(!newFile){
-                            addFileFilterToConversation(fileName);
-                            loadFileFiltersFromConversation();
-                        }
-=======
                         addFileFilterToConversation(fileName);
                         loadFileFiltersFromConversation();
->>>>>>> 5f244245
                     })
                     .catch((error) => {
                         console.log(error);
@@ -1846,20 +1835,12 @@
                 allFiles = data;
                 var nofilesmessage = document.getElementsByClassName("no-files-message")[0];
                 if(allFiles.length === 0){
-<<<<<<< HEAD
-                    nofilesmessage.innerHTML = "No files found. Visit ";
-                    nofilesmessage.innerHTML += "<a href=\"https://docs.khoj.dev/category/clients/\">Documentation</a>"
-                }
-                else{
-                    nofilesmessage.innerHTML = "";
-=======
                     nofilesmessage.innerHTML = `<a class="inline-chat-link" href="https://docs.khoj.dev/category/clients/">How to upload files</a>`;
                     document.getElementById("file-toggle-button").style.display = "none";
                 }
                 else{
                     nofilesmessage.innerHTML = "";
                     document.getElementById("file-toggle-button").style.display = "block";
->>>>>>> 5f244245
                 }
             })
             .catch((error) => {
@@ -2333,20 +2314,12 @@
             border: 1px solid var(--primary-hover);
             margin-bottom: 4px;
             margin-top: 4px;
-<<<<<<< HEAD
-            padding-top: 4px;
-            padding-bottom: 4px;
-=======
             padding: 4px;
->>>>>>> 5f244245
         }
 
         li.fileName:hover {
             background-color: var(--primary-hover);
-<<<<<<< HEAD
-=======
             cursor: pointer;
->>>>>>> 5f244245
         }
 
         div.expanded.reference-section {
@@ -2989,10 +2962,6 @@
             cursor: pointer;
         }
 
-        svg.file-toggle-button:hover {
-            background: var(--primary-hover);
-        }
-
         div#new-conversation {
             display: grid;
             grid-auto-flow: column;
