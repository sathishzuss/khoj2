--- conflicted
+++ resolved
@@ -2532,13 +2532,7 @@
         }
 
         .three-dot-menu {
-<<<<<<< HEAD
-            display: none;
-=======
             display: block;
-            /* background: var(--background-color); */
-            /* border: 1px solid var(--main-text-color); */
->>>>>>> 7100614d
             border-radius: 5px;
             position: absolute;
             right: 4px;
