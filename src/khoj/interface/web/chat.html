<!DOCTYPE html>
<html>
    <head>
        <meta charset="utf-8">
        <meta name="viewport" content="width=device-width, initial-scale=1.0 maximum-scale=1.0">
        <meta property="og:image" content="https://assets.khoj.dev/khoj_hero.png">
        <meta http-equiv="Content-Security-Policy"
              content="default-src 'self' https://assets.khoj.dev;
                       script-src 'self' https://assets.khoj.dev 'unsafe-inline';
                       connect-src 'self' https://ipapi.co/json;
                       style-src 'self' https://assets.khoj.dev 'unsafe-inline' https://fonts.googleapis.com;
                       img-src 'self' data: https://*.khoj.dev https://*.googleusercontent.com;
                       font-src https://assets.khoj.dev https://fonts.gstatic.com;
                       child-src 'none';
                       object-src 'none';">
        <title>Khoj - Chat</title>

        <link rel="stylesheet" href="/static/assets/khoj.css?v={{ khoj_version }}">
        <link rel="icon" type="image/png" sizes="128x128" href="/static/assets/icons/favicon-128x128.png?v={{ khoj_version }}">
        <link rel="apple-touch-icon" href="/static/assets/icons/favicon-128x128.png?v={{ khoj_version }}">
        <link rel="manifest" href="/static/khoj.webmanifest?v={{ khoj_version }}">
        <link rel="stylesheet" href="https://assets.khoj.dev/katex/katex.min.css">

        <!-- The loading of KaTeX is deferred to speed up page rendering -->
        <script defer src="https://assets.khoj.dev/katex/katex.min.js"></script>

        <!-- To automatically render math in text elements, include the auto-render extension: -->
        <script defer src="https://assets.khoj.dev/katex/auto-render.min.js" onload="renderMathInElement(document.body);"></script>
    </head>
    <script type="text/javascript" src="/static/assets/purify.min.js?v={{ khoj_version }}"></script>
    <script type="text/javascript" src="/static/assets/utils.js?v={{ khoj_version }}"></script>
    <script type="text/javascript" src="/static/assets/markdown-it.min.js?v={{ khoj_version }}"></script>
    <link rel="stylesheet" href="https://assets.khoj.dev/higlightjs/solarized-dark.min.css">
    <script src="https://assets.khoj.dev/higlightjs/highlight.min.js"></script>
    <script>
        let welcome_message = `
Hi, I am Khoj, your open, personal AI 👋🏽. I can:
- 🧠 Answer general knowledge questions
- 💡 Be a sounding board for your ideas
- 📜 Chat with your notes & documents
- 🌄 Generate images based on your messages
- 🔎 Search the web for answers to your questions
- 🎙️ Listen to your audio messages (use the mic by the input box to speak your message)
- 📚 Understand files you drag & drop here
- 👩🏾‍🚀 Be tuned to your conversation needs via [agents](./agents)

Get the Khoj [Desktop](https://khoj.dev/downloads), [Obsidian](https://docs.khoj.dev/clients/obsidian#setup), [Emacs](https://docs.khoj.dev/clients/emacs#setup) apps to search, chat with your 🖥️ computer docs. You can manage all the files you've shared with me at any time by going to [your settings](/config/content-source/computer/).

To get started, just start typing below. You can also type / to see a list of commands.
`.trim()
        const allowedExtensions = ['text/org', 'text/markdown', 'text/plain', 'text/html', 'application/pdf', 'application/msword', 'application/vnd.openxmlformats-officedocument.wordprocessingml.document'];
        const allowedFileEndings = ['org', 'md', 'txt', 'html', 'pdf', 'docx', 'doc'];
        let chatOptions = [];
        function createCopyParentText(message) {
            return function(event) {
                copyParentText(event, message);
            }
        }
        function copyParentText(event, message=null) {
            const button = event.currentTarget;
            const textContent = message ?? button.parentNode.textContent.trim();
            navigator.clipboard.writeText(textContent).then(() => {
                button.firstChild.src = "/static/assets/icons/copy-button-success.svg";
                setTimeout(() => {
                    button.firstChild.src = "/static/assets/icons/copy-button.svg";
                }, 1000);
            }).catch((error) => {
                console.error("Error copying programmatic output to clipboard:", error);
                const originalButtonText = button.innerHTML;
                button.innerHTML = "⛔️";
                setTimeout(() => {
                    button.innerHTML = originalButtonText;
                    button.firstChild.src = "/static/assets/icons/copy-button.svg";
                }, 1000);
            });
        }
        var websocket = null;
        let region = null;
        let city = null;
        let countryName = null;
        let timezone = null;
        let waitingForLocation = true;

        let websocketState = {
            newResponseTextEl: null,
            newResponseEl: null,
            loadingEllipsis: null,
            references: {},
            rawResponse: "",
        }

        fetch("https://ipapi.co/json")
            .then(response => response.json())
            .then(data => {
                region = data.region;
                city = data.city;
                countryName = data.country_name;
                timezone = data.timezone;
            })
            .catch(err => {
                console.log(err);
                return;
            })
            .finally(() => {
                console.debug("Region:", region, "City:", city, "Country:", countryName, "Timezone:", timezone);
                waitingForLocation = false;
                setupWebSocket();
            });

        function formatDate(date) {
            // Format date in HH:MM, DD MMM YYYY format
            let time_string = date.toLocaleTimeString('en-IN', { hour: '2-digit', minute: '2-digit', hour12: false });
            let date_string = date.toLocaleString('en-IN', { year: 'numeric', month: 'short', day: '2-digit'}).replaceAll('-', ' ');
            return `${time_string}, ${date_string}`;
        }

        function generateReference(referenceJson, index) {
            let reference = referenceJson.hasOwnProperty("compiled") ? referenceJson.compiled : referenceJson;
            let referenceFile = referenceJson.hasOwnProperty("file") ? referenceJson.file : null;

            // Escape reference for HTML rendering
            let escaped_ref = reference.replaceAll('"', '&quot;');

            // Generate HTML for Chat Reference
            let short_ref = escaped_ref.slice(0, 140);
            short_ref = short_ref.length < escaped_ref.length ? short_ref + "..." : short_ref;
            let referenceButton = document.createElement('button');
            referenceButton.textContent = short_ref;
            referenceButton.id = `ref-${index}`;
            referenceButton.classList.add("reference-button");
            referenceButton.classList.add("collapsed");
            referenceButton.tabIndex = 0;

            // Add event listener to toggle full reference on click
            referenceButton.addEventListener('click', function() {
                if (this.classList.contains("collapsed")) {
                    this.classList.remove("collapsed");
                    this.classList.add("expanded");
                    this.textContent = escaped_ref;
                } else {
                    this.classList.add("collapsed");
                    this.classList.remove("expanded");
                    this.textContent = short_ref;
                }
            });

            return referenceButton;
        }

        function generateOnlineReference(reference, index) {

            // Generate HTML for Chat Reference
            let title = reference.title || reference.link;
            let link = reference.link;
            let snippet = reference.snippet;
            let question = reference.question;
            if (question) {
                question = `<b>Question:</b> ${question}<br><br>`;
            } else {
                question = "";
            }

            let linkElement = document.createElement('a');
            linkElement.setAttribute('href', link);
            linkElement.setAttribute('target', '_blank');
            linkElement.setAttribute('rel', 'noopener noreferrer');
            linkElement.classList.add("reference-link");
            linkElement.setAttribute('title', title);
            linkElement.textContent = title;

            let referenceButton = document.createElement('button');
            referenceButton.innerHTML = linkElement.outerHTML;
            referenceButton.id = `ref-${index}`;
            referenceButton.classList.add("reference-button");
            referenceButton.classList.add("collapsed");
            referenceButton.tabIndex = 0;

            // Add event listener to toggle full reference on click
            referenceButton.addEventListener('click', function() {
                if (this.classList.contains("collapsed")) {
                    this.classList.remove("collapsed");
                    this.classList.add("expanded");
                    this.innerHTML = linkElement.outerHTML + `<br><br>${question + snippet}`;
                } else {
                    this.classList.add("collapsed");
                    this.classList.remove("expanded");
                    this.innerHTML = linkElement.outerHTML;
                }
            });

            return referenceButton;
        }
        var khojQuery = "";
        function renderMessage(message, by, dt=null, annotations=null, raw=false, renderType="append", userQuery=null) {
            let message_time = formatDate(dt ?? new Date());
            let by_name =  by == "khoj" ? "🏮 Khoj" : "🤔 You";
            let formattedMessage = formatHTMLMessage(message, raw, true, userQuery);
            //update userQuery or khojQuery to latest query for feedback purposes
            if(by !== "khoj"){
                raw = formattedMessage.innerHTML;
            }

            //find the thumbs up and thumbs down buttons from the message formatter
            var thumbsUpButtons = formattedMessage.querySelectorAll('.thumbs-up-button');
            var thumbsDownButtons = formattedMessage.querySelectorAll('.thumbs-down-button');

            //only render the feedback options if the message is a response from khoj
            if(by !== "khoj"){
                thumbsUpButtons.forEach(function(element) {
                    element.parentNode.removeChild(element);
                });
                thumbsDownButtons.forEach(function(element) {
                    element.parentNode.removeChild(element);
                });
            }


            // Create a new div for the chat message
            let chatMessage = document.createElement('div');
            chatMessage.className = `chat-message ${by}`;
            chatMessage.dataset.meta = `${by_name} at ${message_time}`;

            // Create a new div for the chat message text and append it to the chat message
            let chatMessageText = document.createElement('div');
            chatMessageText.className = `chat-message-text ${by}`;
            chatMessageText.appendChild(formattedMessage);
            chatMessage.appendChild(chatMessageText);

            // Append annotations div to the chat message
            if (annotations) {
                chatMessageText.appendChild(annotations);
            }

            // Append chat message div to chat body
            let chatBody = document.getElementById("chat-body");
            if (renderType === "append") {
                chatBody.appendChild(chatMessage);
                // Scroll to bottom of chat-body element
                chatBody.scrollTop = chatBody.scrollHeight;
            } else if (renderType === "prepend"){
                let chatBody = document.getElementById("chat-body");
                chatBody.insertBefore(chatMessage, chatBody.firstChild);
            } else if (renderType === "return") {
                return chatMessage;
            }

            let chatBodyWrapper = document.getElementById("chat-body-wrapper");
            chatBodyWrapperHeight = chatBodyWrapper.clientHeight;
        }

        function processOnlineReferences(referenceSection, onlineContext) {
            let numOnlineReferences = 0;
            for (let subquery in onlineContext) {
                let onlineReference = onlineContext[subquery];
                if (onlineReference.organic && onlineReference.organic.length > 0) {
                    numOnlineReferences += onlineReference.organic.length;
                    for (let index in onlineReference.organic) {
                        let reference = onlineReference.organic[index];
                        let polishedReference = generateOnlineReference(reference, index);
                        referenceSection.appendChild(polishedReference);
                    }
                }

                if (onlineReference.knowledgeGraph && onlineReference.knowledgeGraph.length > 0) {
                    numOnlineReferences += onlineReference.knowledgeGraph.length;
                    for (let index in onlineReference.knowledgeGraph) {
                        let reference = onlineReference.knowledgeGraph[index];
                        let polishedReference = generateOnlineReference(reference, index);
                        referenceSection.appendChild(polishedReference);
                    }
                }

                if (onlineReference.peopleAlsoAsk && onlineReference.peopleAlsoAsk.length > 0) {
                    numOnlineReferences += onlineReference.peopleAlsoAsk.length;
                    for (let index in onlineReference.peopleAlsoAsk) {
                        let reference = onlineReference.peopleAlsoAsk[index];
                        let polishedReference = generateOnlineReference(reference, index);
                        referenceSection.appendChild(polishedReference);
                    }
                }

                if (onlineReference.webpages && onlineReference.webpages.length > 0) {
                    numOnlineReferences += onlineReference.webpages.length;
                    for (let index in onlineReference.webpages) {
                        let reference = onlineReference.webpages[index];
                        let polishedReference = generateOnlineReference(reference, index);
                        referenceSection.appendChild(polishedReference);
                    }
                }
            }

            return numOnlineReferences;
        }

        function renderMessageWithReference(message, by, context=null, dt=null, onlineContext=null, intentType=null, inferredQueries=null) {
            let chatEl;
            if (intentType?.includes("text-to-image")) {
                let imageMarkdown = generateImageMarkdown(message, intentType, inferredQueries);
                chatEl = renderMessage(imageMarkdown, by, dt, null, false, "return");
            } else {
                chatEl = renderMessage(message, by, dt, null, false, "return");
            }

            // If no document or online context is provided, render the message as is
            if ((context == null || context?.length == 0)
                && (onlineContext == null || (onlineContext && Object.keys(onlineContext).length == 0))) {
                return chatEl;
            }

            // If document or online context is provided, render the message with its references
            let references = {};
            if (!!context) references["notes"] = context;
            if (!!onlineContext) references["online"] = onlineContext;
            let chatMessageEl = chatEl.getElementsByClassName("chat-message-text")[0];
            chatMessageEl.appendChild(createReferenceSection(references));

            return chatEl;
        }

        function generateImageMarkdown(message, intentType, inferredQueries=null) {
            let imageMarkdown;
            if (intentType === "text-to-image") {
                imageMarkdown = `![](data:image/png;base64,${message})`;
            } else if (intentType === "text-to-image2") {
                imageMarkdown = `![](${message})`;
            } else if (intentType === "text-to-image-v3") {
                imageMarkdown = `![](data:image/webp;base64,${message})`;
            }
            const inferredQuery = inferredQueries?.[0];
            if (inferredQuery) {
                imageMarkdown += `\n\n**Inferred Query**:\n\n${inferredQuery}`;
            }
            return imageMarkdown;
        }

        //handler function for posting feedback data to endpoint
        function sendFeedback(_uquery="", _kquery="", _sentiment="") {
            const uquery = _uquery;
            const kquery = _kquery;
            const sentiment = _sentiment;
            fetch('/api/chat/feedback', {
                method: 'POST',
                headers: {
                'Content-Type': 'application/json'
                },
                body: JSON.stringify({uquery: uquery, kquery: kquery, sentiment: sentiment})
            })
            .then(response => response.json())
        }

        function formatHTMLMessage(message, raw=false, willReplace=true, userQuery) {
            var md = window.markdownit();
            let newHTML = message;

            // Replace LaTeX delimiters with placeholders
            newHTML = newHTML.replace(/\\\(/g, 'LEFTPAREN').replace(/\\\)/g, 'RIGHTPAREN')
                             .replace(/\\\[/g, 'LEFTBRACKET').replace(/\\\]/g, 'RIGHTBRACKET');

            // Remove any text between <s>[INST] and </s> tags. These are spurious instructions for the AI chat model.
            newHTML = newHTML.replace(/<s>\[INST\].+(<\/s>)?/g, '');

            // Customize the rendering of images
            md.renderer.rules.image = function(tokens, idx, options, env, self) {
                let token = tokens[idx];

                // Add class="text-to-image" to images
                token.attrPush(['class', 'text-to-image']);

                // Use the default renderer to render image markdown format
                return self.renderToken(tokens, idx, options);
            };

            // Render markdown
            newHTML = raw ? newHTML : md.render(newHTML);

            // Replace placeholders with LaTeX delimiters
            newHTML = newHTML.replace(/LEFTPAREN/g, '\\(').replace(/RIGHTPAREN/g, '\\)')
                             .replace(/LEFTBRACKET/g, '\\[').replace(/RIGHTBRACKET/g, '\\]');

            // Sanitize the rendered markdown
            newHTML = DOMPurify.sanitize(newHTML);

            // Set rendered markdown to HTML DOM element
            let element = document.createElement('div');
            element.innerHTML = newHTML;
            element.className = "chat-message-text-response";

            // Add a copy button to each chat message, if it doesn't already exist
            if (willReplace === true) {
                let copyButton = document.createElement('button');
                copyButton.classList.add("copy-button");
                copyButton.title = "Copy Message";
                let copyIcon = document.createElement("img");
                copyIcon.src = "/static/assets/icons/copy-button.svg";
                copyIcon.classList.add("copy-icon");
                copyButton.appendChild(copyIcon);
                copyButton.addEventListener('click', createCopyParentText(message));

                //create thumbs-up button
                let thumbsUpButton = document.createElement('button');
                thumbsUpButton.className = 'thumbs-up-button';
                let thumbsUpIcon = document.createElement("img");
                thumbsUpIcon.src = "/static/assets/icons/thumbs-up-svgrepo-com.svg";
                thumbsUpIcon.classList.add("thumbs-up-icon");
                thumbsUpButton.appendChild(thumbsUpIcon);
                thumbsUpButton.onclick = function() {
                    khojQuery = newHTML;
                    thumbsUpIcon.src = "/static/assets/icons/confirm-icon.svg";
                    sendFeedback(userQuery ,khojQuery, "Good Response");
                };

                // Create thumbs-down button
                let thumbsDownButton = document.createElement('button');
                thumbsDownButton.className = 'thumbs-down-button';
                let thumbsDownIcon = document.createElement("img");
                thumbsDownIcon.src = "/static/assets/icons/thumbs-down-svgrepo-com.svg";
                thumbsDownIcon.classList.add("thumbs-down-icon");
                thumbsDownButton.appendChild(thumbsDownIcon);
                thumbsDownButton.onclick = function() {
                    khojQuery = newHTML;
                    thumbsDownIcon.src = "/static/assets/icons/confirm-icon.svg";
                    sendFeedback(userQuery, khojQuery, "Bad Response");
                };

                // Append buttons to parent element
                element.append(copyButton, thumbsDownButton, thumbsUpButton);
            }

            renderMathInElement(element, {
                // customised options
                // • auto-render specific keys, e.g.:
                delimiters: [
                    {left: '$$', right: '$$', display: true},
                    {left: '\\(', right: '\\)', display: false},
                    {left: '\\[', right: '\\]', display: true}
                ],
                // • rendering keys, e.g.:
                throwOnError : false
            });

            // Get any elements with a class that starts with "language"
            let codeBlockElements = element.querySelectorAll('[class^="language-"]');
            // For each element, add a parent div with the class "programmatic-output"
            codeBlockElements.forEach((codeElement) => {
                // Create the parent div
                let parentDiv = document.createElement('div');
                parentDiv.classList.add("programmatic-output");
                // Add the parent div before the code element
                codeElement.parentNode.insertBefore(parentDiv, codeElement);
                // Move the code element into the parent div
                parentDiv.appendChild(codeElement);

                // Check if hijs has been loaded
                if (typeof hljs !== 'undefined') {
                    // Highlight the code block
                    hljs.highlightBlock(codeElement);
                }

                // Add a copy button to each code block, if it doesn't already exist
                if (willReplace === true) {
                    let copyButton = document.createElement('button');
                    copyButton.classList.add("copy-button");
                    copyButton.title = "Copy Code";
                    let copyIcon = document.createElement("img");
                    copyIcon.src = "/static/assets/icons/copy-button.svg";
                    copyIcon.classList.add("copy-icon");
                    copyButton.appendChild(copyIcon);
                    copyButton.addEventListener('click', copyParentText);
                    codeElement.prepend(copyButton);
                }
            });

            // Get all code elements that have no class.
            let codeElements = element.querySelectorAll('code:not([class])');
            codeElements.forEach((codeElement) => {
                // Add the class "chat-response" to each element
                codeElement.classList.add("chat-response");
            });

            let anchorElements = element.querySelectorAll('a');
            anchorElements.forEach((anchorElement) => {
                // Add the class "inline-chat-link" to each element
                anchorElement.classList.add("inline-chat-link");
            });

            return element
        }

        function createReferenceSection(references) {
            let referenceSection = document.createElement('div');
            referenceSection.classList.add("reference-section");
            referenceSection.classList.add("collapsed");

            let numReferences = 0;

            if (references.hasOwnProperty("notes")) {
                numReferences += references["notes"].length;

                references["notes"].forEach((reference, index) => {
                    let polishedReference = generateReference(reference, index);
                    referenceSection.appendChild(polishedReference);
                });
            }
            if (references.hasOwnProperty("online")) {
                numReferences += processOnlineReferences(referenceSection, references["online"]);
            }

            let referenceExpandButton = document.createElement('button');
            referenceExpandButton.classList.add("reference-expand-button");
            referenceExpandButton.innerHTML = numReferences == 1 ? "1 reference" : `${numReferences} references`;

            referenceExpandButton.addEventListener('click', function() {
                if (referenceSection.classList.contains("collapsed")) {
                    referenceSection.classList.remove("collapsed");
                    referenceSection.classList.add("expanded");
                } else {
                    referenceSection.classList.add("collapsed");
                    referenceSection.classList.remove("expanded");
                }
            });

            let referencesDiv = document.createElement('div');
            referencesDiv.classList.add("references");
            referencesDiv.appendChild(referenceExpandButton);
            referencesDiv.appendChild(referenceSection);

            return referencesDiv;
        }

        async function chat() {
            if (websocket) {
                sendMessageViaWebSocket();
                return;
            }

            let query = document.getElementById("chat-input").value.trim();
            let resultsCount = localStorage.getItem("khojResultsCount") || 5;
            console.log(`Query: ${query}`);

            // Short circuit on empty query
            if (query.length === 0)
                return;

            // Add message by user to chat body
            renderMessage(query, "you");
            document.getElementById("chat-input").value = "";
            autoResize();
            document.getElementById("chat-input").setAttribute("disabled", "disabled");
            let chat_body = document.getElementById("chat-body");

            let conversationID = chat_body.dataset.conversationId;

            if (!conversationID) {
                let response = await fetch('/api/chat/sessions', { method: "POST" });
                let data = await response.json();
                conversationID = data.conversation_id;
                chat_body.dataset.conversationId = conversationID;
                refreshChatSessionsPanel();
            }

            let new_response = document.createElement("div");
            new_response.classList.add("chat-message", "khoj");
            new_response.attributes["data-meta"] = "🏮 Khoj at " + formatDate(new Date());
            chat_body.appendChild(new_response);

            let newResponseText = document.createElement("div");
            newResponseText.classList.add("chat-message-text", "khoj");
            new_response.appendChild(newResponseText);

            // Temporary status message to indicate that Khoj is thinking
            let loadingEllipsis = createLoadingEllipse();

            newResponseText.appendChild(loadingEllipsis);
            document.getElementById("chat-body").scrollTop = document.getElementById("chat-body").scrollHeight;

            let chatTooltip = document.getElementById("chat-tooltip");
            chatTooltip.style.display = "none";

            let chatInput = document.getElementById("chat-input");
            chatInput.classList.remove("option-enabled");

            // Generate backend API URL to execute query
            let url = `/api/chat?q=${encodeURIComponent(query)}&n=${resultsCount}&client=web&stream=true&conversation_id=${conversationID}&region=${region}&city=${city}&country=${countryName}&timezone=${timezone}`;

            // Call specified Khoj API
            let response = await fetch(url);
            let rawResponse = "";
            let references = null;
            const contentType = response.headers.get("content-type");

            if (contentType === "application/json") {
                // Handle JSON response
                try {
                    const responseAsJson = await response.json();
                    if (responseAsJson.image || responseAsJson.detail) {
                        ({rawResponse, references } = handleImageResponse(responseAsJson, rawResponse));
                    } else {
                        rawResponse = responseAsJson.response;
                    }
                } catch (error) {
                    // If the chunk is not a JSON object, just display it as is
                    rawResponse += chunk;
                } finally {
                    addMessageToChatBody(rawResponse, newResponseText, references);
                }
            } else {
                // Handle streamed response of type text/event-stream or text/plain
                const reader = response.body.getReader();
                const decoder = new TextDecoder();
                let references = {};

                readStream();

                function readStream() {
                    reader.read().then(({ done, value }) => {
                        if (done) {
                            // Append any references after all the data has been streamed
                            finalizeChatBodyResponse(references, newResponseText);
                            return;
                        }

                        // Decode message chunk from stream
                        const chunk = decoder.decode(value, { stream: true });

                        if (chunk.includes("### compiled references:")) {
                            ({ rawResponse, references } = handleCompiledReferences(newResponseText, chunk, references, rawResponse));
                            readStream();
                        } else {
                            // If the chunk is not a JSON object, just display it as is
                            rawResponse += chunk;
                            handleStreamResponse(newResponseText, rawResponse, query, loadingEllipsis);
                            readStream();
                        }
                    });

                    // Scroll to bottom of chat window as chat response is streamed
                    document.getElementById("chat-body").scrollTop = document.getElementById("chat-body").scrollHeight;
                };
            }
        };

        function createLoadingEllipse() {
            // Temporary status message to indicate that Khoj is thinking
            let loadingEllipsis = document.createElement("div");
            loadingEllipsis.classList.add("lds-ellipsis");

            let firstEllipsis = document.createElement("div");
            firstEllipsis.classList.add("lds-ellipsis-item");

            let secondEllipsis = document.createElement("div");
            secondEllipsis.classList.add("lds-ellipsis-item");

            let thirdEllipsis = document.createElement("div");
            thirdEllipsis.classList.add("lds-ellipsis-item");

            let fourthEllipsis = document.createElement("div");
            fourthEllipsis.classList.add("lds-ellipsis-item");

            loadingEllipsis.appendChild(firstEllipsis);
            loadingEllipsis.appendChild(secondEllipsis);
            loadingEllipsis.appendChild(thirdEllipsis);
            loadingEllipsis.appendChild(fourthEllipsis);

            return loadingEllipsis;
        }

        function handleStreamResponse(newResponseElement, rawResponse, rawQuery, loadingEllipsis, replace=true) {
            if (newResponseElement.getElementsByClassName("lds-ellipsis").length > 0 && loadingEllipsis) {
                newResponseElement.removeChild(loadingEllipsis);
            }
            if (replace) {
                newResponseElement.innerHTML = "";
            }
            newResponseElement.appendChild(formatHTMLMessage(rawResponse, false, replace, rawQuery));
            document.getElementById("chat-body").scrollTop = document.getElementById("chat-body").scrollHeight;
        }

        function handleCompiledReferences(rawResponseElement, chunk, references, rawResponse) {
            const additionalResponse = chunk.split("### compiled references:")[0];
            rawResponse += additionalResponse;
            rawResponseElement.innerHTML = "";
            rawResponseElement.appendChild(formatHTMLMessage(rawResponse));

            const rawReference = chunk.split("### compiled references:")[1];
            const rawReferenceAsJson = JSON.parse(rawReference);
            if (rawReferenceAsJson instanceof Array) {
                references["notes"] = rawReferenceAsJson;
            } else if (typeof rawReferenceAsJson === "object" && rawReferenceAsJson !== null) {
                references["online"] = rawReferenceAsJson;
            }
            return { rawResponse, references };
        }

        function handleImageResponse(imageJson, rawResponse) {
            if (imageJson.image) {
                const inferredQuery = imageJson.inferredQueries?.[0] ?? "generated image";

                // If response has image field, response is a generated image.
                if (imageJson.intentType === "text-to-image") {
                    rawResponse += `![generated_image](data:image/png;base64,${imageJson.image})`;
                } else if (imageJson.intentType === "text-to-image2") {
                    rawResponse += `![generated_image](${imageJson.image})`;
                } else if (imageJson.intentType === "text-to-image-v3") {
                    rawResponse = `![](data:image/webp;base64,${imageJson.image})`;
                }
                if (inferredQuery) {
                    rawResponse += `\n\n**Inferred Query**:\n\n${inferredQuery}`;
                }
            }
            let references = {};
            if (imageJson.context && imageJson.context.length > 0) {
                const rawReferenceAsJson = imageJson.context;
                if (rawReferenceAsJson instanceof Array) {
                    references["notes"] = rawReferenceAsJson;
                } else if (typeof rawReferenceAsJson === "object" && rawReferenceAsJson !== null) {
                    references["online"] = rawReferenceAsJson;
                }
            }
            if (imageJson.detail) {
                // If response has detail field, response is an error message.
                rawResponse += imageJson.detail;
            }
            return { rawResponse, references };
        }

        function addMessageToChatBody(rawResponse, newResponseElement, references) {
            newResponseElement.innerHTML = "";
            newResponseElement.appendChild(formatHTMLMessage(rawResponse));

            finalizeChatBodyResponse(references, newResponseElement);
        }

        function finalizeChatBodyResponse(references, newResponseElement) {
            if (references != null && Object.keys(references).length > 0) {
                newResponseElement.appendChild(createReferenceSection(references));
            }
            document.getElementById("chat-body").scrollTop = document.getElementById("chat-body").scrollHeight;
            document.getElementById("chat-input").removeAttribute("disabled");
        }

        function incrementalChat(event) {
            if (!event.shiftKey && event.key === 'Enter') {
                event.preventDefault();
                chat();
            }
        }

        function fillCommandInPrompt(command) {
            let chatTooltip = document.getElementById("chat-tooltip");
            chatTooltip.style.display = "none";

            let chatInput = document.getElementById("chat-input");
            chatInput.value = "/" + command + " ";
            chatInput.classList.add("option-enabled");
            chatInput.focus();
        }

        function onChatInput() {
            let chatInput = document.getElementById("chat-input");
            chatInput.value = chatInput.value.trimStart();

            let questionStarterSuggestions = document.getElementById("question-starters");
            questionStarterSuggestions.innerHTML = "";
            questionStarterSuggestions.style.display = "none";

            if (chatInput.value.startsWith("/") && chatInput.value.split(" ").length === 1) {
                let chatTooltip = document.getElementById("chat-tooltip");
                chatTooltip.style.display = "block";
                let helpText = "<div>";
                const command = chatInput.value.split(" ")[0].substring(1);
                for (let key in chatOptions) {
                    if (!!!command || key.startsWith(command)) {
                        helpText += `<div class="helpoption" onclick="fillCommandInPrompt('${key}')"><b>/${key}</b>: ${chatOptions[key]}</div>`;
                    }
                }
                chatTooltip.innerHTML = helpText;
            } else if (chatInput.value.startsWith("/")) {
                const firstWord = chatInput.value.split(" ")[0];
                if (firstWord.substring(1) in chatOptions) {
                    chatInput.classList.add("option-enabled");
                } else {
                    chatInput.classList.remove("option-enabled");
                }
                let chatTooltip = document.getElementById("chat-tooltip");
                chatTooltip.style.display = "none";
            } else {
                let chatTooltip = document.getElementById("chat-tooltip");
                chatTooltip.style.display = "none";
                chatInput.classList.remove("option-enabled");
            }

            autoResize();
        }

        function autoResize() {
            const textarea = document.getElementById('chat-input');
            const scrollTop = textarea.scrollTop;
            textarea.style.height = '0';
            const scrollHeight = textarea.scrollHeight + 16;  // +8 accounts for padding
            textarea.style.height = Math.min(scrollHeight, 200) + 'px';
            textarea.scrollTop = scrollTop;
            document.getElementById("chat-body").scrollTop = document.getElementById("chat-body").scrollHeight;
        }

        function openFileBrowser() {
            event.preventDefault();
            var overlayText = document.getElementById("dropzone-overlay");
            var dropzone = document.getElementById('chat-body');

            if (overlayText == null) {
                dropzone.classList.add('dragover');
                var overlayText = document.createElement("div");
                overlayText.innerHTML = "Select file(s) or drag + drop it here to share it with Khoj";
                overlayText.className = "dropzone-overlay";
                overlayText.id = "dropzone-overlay";
                dropzone.appendChild(overlayText);
            }

            const fileInput = document.createElement('input');
            fileInput.type = 'file';
            fileInput.multiple = true;
            fileInput.addEventListener('change', function() {
                const selectedFiles = fileInput.files;
                uploadDataForIndexing(selectedFiles);
            });

            // Remove overlay text after file input is closed
            fileInput.addEventListener('blur', function() {
                dropzone.classList.remove('dragover');
                var overlayText = document.getElementById("dropzone-overlay");
                if (overlayText != null) {
                    overlayText.remove();
                }
            });

            // Remove overlay text if file input is cancelled
            fileInput.addEventListener('cancel', function() {
                dropzone.classList.remove('dragover');
                var overlayText = document.getElementById("dropzone-overlay");
                if (overlayText != null) {
                    overlayText.remove();
                }
            });

            fileInput.click();
        }

        function uploadDataForIndexing(files) {
            var dropzone = document.getElementById('chat-body');
            var badfiles = [];
            var goodfiles = [];
            var overlayText = document.getElementById("dropzone-overlay");

            for (let file of files) {
                if (!file || (!allowedExtensions.includes(file.type) && !allowedFileEndings.includes(file.name.split('.').pop()))) {
                    if (file) {
                        badfiles.push(file.name);
                    }
                } else {
                    goodfiles.push(file);
                }
            }

            if (badfiles.length > 0) {
                alert("The following files are not supported yet:\n" + badfiles.join('\n'));
            }


            const formData = new FormData();
            var overlayText = document.getElementById("dropzone-overlay");
            if (overlayText != null) {
                // Display loading spinner
                var loadingSpinner = document.createElement("div");
                overlayText.innerHTML = "Uploading file(s) for indexing";
                loadingSpinner.className = "spinner";
                overlayText.appendChild(loadingSpinner);
            }

<<<<<<< HEAD
            // Create an array of Promises for file reading
            const fileReadPromises = Array.from(goodfiles).map(file => {
                return new Promise((resolve, reject) => {
                    let reader = new FileReader();
                    reader.onload = function (event) {
                        let fileContents = event.target.result;
                        let fileType = file.type;
                        let fileName = file.name;
                        if (fileType === "") {
                            let fileExtension = fileName.split('.').pop();
                            if (fileExtension === "org") {
                                fileType = "text/org";
                            } else if (fileExtension === "md") {
                                fileType = "text/markdown";
                            } else if (fileExtension === "txt") {
                                fileType = "text/plain";
                            } else if (fileExtension === "html") {
                                fileType = "text/html";
                            } else if (fileExtension === "pdf") {
                                fileType = "application/pdf";
                            } else {
                                // Skip this file if its type is not supported
                                resolve();
                                return;
                            }
=======
            reader.onload = function (event) {
                fileContents = event.target.result;
                let fileType = file.type;
                if (fileType === "") {
                    if (fileName.split('.').pop() === "org") {
                        fileType = "text/org";
                    } else if (fileName.split('.').pop() === "md") {
                        fileType = "text/markdown";
                    } else if (fileName.split('.').pop() === "txt") {
                        fileType = "text/plain";
                    } else if (fileName.split('.').pop() === "html") {
                        fileType = "text/html";
                    } else if (fileName.split('.').pop() === "pdf") {
                        fileType = "application/pdf";
                    } else if (fileName.split('.').pop() === "docx") {
                        fileType = "application/vnd.openxmlformats-officedocument.wordprocessingml.document";
                    } else if (fileName.split('.').pop() === "doc") {
                        fileType = "application/msword";
                    }

                }

                let fileObj = new Blob([fileContents], { type: fileType });
                formData.append("files", fileObj, file.name);
                console.log(formData);

                fetch("/api/v1/index/update?force=false&client=web", {
                    method: "POST",
                    body: formData,
                })
                    .then((data) => {
                        console.log(data);
                        dropzone.classList.remove('dragover');
                        var overlayText = document.getElementById("dropzone-overlay");
                        if (overlayText != null) {
                            overlayText.remove();
>>>>>>> 38f71de7
                        }

                        let fileObj = new Blob([fileContents], { type: fileType });
                        formData.append("files", fileObj, file.name);
                        resolve();
                    };
                    reader.onerror = reject;
                    reader.readAsArrayBuffer(file);
                });
            });

            // Wait for all files to be read before making the fetch request
            Promise.all(fileReadPromises)
                .then(() => {
                    return fetch("/api/v1/index/update?force=false&client=web", {
                        method: "POST",
                        body: formData,
                    });
                })
                .then((data) => {
                    console.log(data);
                    dropzone.classList.remove('dragover');
                    var overlayText = document.getElementById("dropzone-overlay");
                    if (overlayText != null) {
                        overlayText.remove();
                    }
                    // Display indexing success message
                    flashStatusInChatInput("✅ File indexed successfully");
                    renderAllFiles();
                    for (let file of goodfiles) {
                        addFileFilterToConversation(file.name);
                        loadFileFiltersFromConversation();
                    }
                })
                .catch((error) => {
                    console.log(error);
                    dropzone.classList.remove('dragover');
                    var overlayText = document.getElementById("dropzone-overlay");
                    if (overlayText != null) {
                        overlayText.remove();
                    }
                    // Display indexing failure message
                    flashStatusInChatInput("⛔️ Failed to upload file for indexing");
                });
        }


        function setupDropZone() {
            var dropzone = document.getElementById('chat-body');

            dropzone.ondragover = function(event) {
                event.preventDefault();
                this.classList.add('dragover');
                var overlayText = document.getElementById("dropzone-overlay");
                console.log("ondragover triggered");

                if (overlayText == null) {
                    var overlayText = document.createElement("div");
                    overlayText.innerHTML = "Drop file to share it with Khoj";
                    overlayText.className = "dropzone-overlay";
                    overlayText.id = "dropzone-overlay";
                    this.appendChild(overlayText);
                }
            };

            dropzone.ondragleave = function(event) {
                event.preventDefault();
                this.classList.remove('dragover');
                console.log("ondragleave triggered");
                var overlayText = document.getElementById("dropzone-overlay");
                if (overlayText != null) {
                    overlayText.remove();
                }
            };

            dropzone.ondrop = function(event) {
                event.preventDefault();

                var file = event.dataTransfer.files[0];
                uploadDataForIndexing(file);
            };
        }

        window.onload = loadChat;

        function setupWebSocket() {
            let chatBody = document.getElementById("chat-body");
            let wsProtocol = window.location.protocol === 'https:' ? 'wss:' : 'ws:';
            let webSocketUrl = `${wsProtocol}//${window.location.host}/api/chat/ws`;

            if (waitingForLocation) {
                console.debug("Waiting for location data to be fetched. Will setup WebSocket once location data is available.");
                return;
            }

            websocketState = {
                newResponseTextEl: null,
                newResponseEl: null,
                loadingEllipsis: null,
                references: {},
                rawResponse: "",
                rawQuery: "",
            }

            if (chatBody.dataset.conversationId) {
                webSocketUrl += `?conversation_id=${chatBody.dataset.conversationId}`;
                webSocketUrl += (!!region && !!city && !!countryName) && !!timezone ? `&region=${region}&city=${city}&country=${countryName}&timezone=${timezone}` : '';

                websocket = new WebSocket(webSocketUrl);
                websocket.onmessage = function(event) {

                    // Get the last element in the chat-body
                    let chunk = event.data;
                    if (chunk == "start_llm_response") {
                        console.log("Started streaming", new Date());
                    } else if(chunk == "end_llm_response") {
                        console.log("Stopped streaming", new Date());
                        // Append any references after all the data has been streamed
                        finalizeChatBodyResponse(websocketState.references, websocketState.newResponseTextEl);

                        const liveQuery = websocketState.rawQuery;
                        // Reset variables
                        websocketState = {
                            newResponseTextEl: null,
                            newResponseEl: null,
                            loadingEllipsis: null,
                            references: {},
                            rawResponse: "",
                            rawQuery: liveQuery,
                        }
                    } else {
                        try {
                            if (chunk.includes("application/json"))
                            {
                                chunk = JSON.parse(chunk);
                            }
                        } catch (error) {
                            // If the chunk is not a JSON object, continue.
                        }

                        const contentType = chunk["content-type"]

                        if (contentType === "application/json") {
                            // Handle JSON response
                            try {
                                if (chunk.image || chunk.detail) {
                                    ({rawResponse, references } = handleImageResponse(chunk, websocketState.rawResponse));
                                    websocketState.rawResponse = rawResponse;
                                    websocketState.references = references;
                                } else if (chunk.type == "status") {
                                    handleStreamResponse(websocketState.newResponseTextEl, chunk.message, websocketState.rawQuery, null, false);
                                } else if (chunk.type == "rate_limit") {
                                    handleStreamResponse(websocketState.newResponseTextEl, chunk.message, websocketState.rawQuery, websocketState.loadingEllipsis, true);
                                } else {
                                    rawResponse = chunk.response;
                                }
                            } catch (error) {
                                // If the chunk is not a JSON object, just display it as is
                                websocketState.rawResponse += chunk;
                            } finally {
                                if (chunk.type != "status" && chunk.type != "rate_limit") {
                                    addMessageToChatBody(websocketState.rawResponse, websocketState.newResponseTextEl, websocketState.references);
                                }
                            }
                        } else {

                            // Handle streamed response of type text/event-stream or text/plain
                            if (chunk && chunk.includes("### compiled references:")) {
                                ({ rawResponse, references } = handleCompiledReferences(websocketState.newResponseTextEl, chunk, websocketState.references, websocketState.rawResponse));
                                websocketState.rawResponse = rawResponse;
                                websocketState.references = references;
                            } else {
                                // If the chunk is not a JSON object, just display it as is
                                websocketState.rawResponse += chunk;
                                if (websocketState.newResponseTextEl) {
                                    handleStreamResponse(websocketState.newResponseTextEl, websocketState.rawResponse, websocketState.rawQuery, websocketState.loadingEllipsis);
                                }
                            }

                            // Scroll to bottom of chat window as chat response is streamed
                            document.getElementById("chat-body").scrollTop = document.getElementById("chat-body").scrollHeight;
                        };
                    }
                }
            };
            websocket.onclose = function(event) {
                websocket = null;
                console.log("WebSocket is closed now.");
                let statusDotIcon = document.getElementById("connection-status-icon");
                statusDotIcon.style.backgroundColor = "red";
                let statusDotText = document.getElementById("connection-status-text");
                statusDotText.style.marginTop = "5px";
                statusDotText.innerHTML = '<button onclick="setupWebSocket()">Reconnect to Server</button>';
            }
            websocket.onerror = function(event) {
                console.log("WebSocket error observed:", event);
            }

            websocket.onopen = function(event) {
                console.log("WebSocket is open now.")
                let statusDotIcon = document.getElementById("connection-status-icon");
                statusDotIcon.style.backgroundColor = "green";
                let statusDotText = document.getElementById("connection-status-text");
                statusDotText.textContent = "Connected to Server";
            }
        }

        function sendMessageViaWebSocket() {
            let chatBody = document.getElementById("chat-body");

            var query = document.getElementById("chat-input").value.trim();
            console.log(`Query: ${query}`);

            // Add message by user to chat body
            renderMessage(query, "you");
            document.getElementById("chat-input").value = "";
            autoResize();
            document.getElementById("chat-input").setAttribute("disabled", "disabled");

            let newResponseEl = document.createElement("div");
            newResponseEl.classList.add("chat-message", "khoj");
            newResponseEl.attributes["data-meta"] = "🏮 Khoj at " + formatDate(new Date());
            chatBody.appendChild(newResponseEl);

            let newResponseTextEl = document.createElement("div");
            newResponseTextEl.classList.add("chat-message-text", "khoj");
            newResponseEl.appendChild(newResponseTextEl);

            // Temporary status message to indicate that Khoj is thinking
            let loadingEllipsis = createLoadingEllipse();

            newResponseTextEl.appendChild(loadingEllipsis);
            document.getElementById("chat-body").scrollTop = document.getElementById("chat-body").scrollHeight;

            let chatTooltip = document.getElementById("chat-tooltip");
            chatTooltip.style.display = "none";

            let chatInput = document.getElementById("chat-input");
            chatInput.classList.remove("option-enabled");

            // Call specified Khoj API
            websocket.send(query);
            let rawResponse = "";
            let references = {};

            websocketState = {
                newResponseTextEl,
                newResponseEl,
                loadingEllipsis,
                references,
                rawResponse,
                rawQuery: query,
            }
        }

        function loadChat() {
            let chatBody = document.getElementById("chat-body");
            chatBody.innerHTML = "";
            chatBody.classList.add("relative-position");
            let chatHistoryUrl = `/api/chat/history?client=web`;
            if (chatBody.dataset.conversationId) {
                chatHistoryUrl += `&conversation_id=${chatBody.dataset.conversationId}`;
                setupWebSocket();
                loadFileFiltersFromConversation();
            }

            if (window.screen.width < 700) {
                handleCollapseSidePanel();
            }

            // Create loading screen and add it to chat-body
            let loadingScreen = document.createElement('div');
            loadingScreen.classList.add("loading-spinner");
            let yellowOrb = document.createElement('div');
            loadingScreen.appendChild(yellowOrb);
            chatBody.appendChild(loadingScreen);

            // Get the most recent 10 chat messages from conversation history
            fetch(`${chatHistoryUrl}&n=10`, { method: "GET" })
                .then(response => response.json())
                .then(data => {
                    if (data.detail) {
                        // If the server returns a 500 error with detail, render a setup hint.
                        let setupMsg = "Hi 👋🏾, to start chatting add available chat models options via <a class='inline-chat-link' href='/server/admin'>the Django Admin panel</a> on the Server";
                        renderMessage(setupMsg, "khoj", null, null, true);

                        // Disable chat input field and update placeholder text
                        document.getElementById("chat-input").setAttribute("disabled", "disabled");
                        document.getElementById("chat-input").setAttribute("placeholder", "Configure Khoj to enable chat");
                    } else if (data.status != "ok") {
                        throw new Error(data.message);
                    } else {
                        // Set welcome message on load
                        renderMessage(welcome_message, "khoj");
                    }
                    return data.response;
                })
                .then(response => {
                    // Render conversation history, if any
                    let chatBody = document.getElementById("chat-body");
                    chatBody.dataset.conversationId = response.conversation_id;
                    loadFileFiltersFromConversation();
                    setupWebSocket();
                    chatBody.dataset.conversationTitle = response.slug || `New conversation 🌱`;

                    let agentMetadata = response.agent;
                    if (agentMetadata) {
                        chatBody.innerHTML = "";
                        let agentName = agentMetadata.name;
                        let agentAvatar = agentMetadata.avatar;
                        let agentOwnedByUser = agentMetadata.isCreator;

                        let agentAvatarElement = document.getElementById("agent-avatar");
                        let agentNameElement = document.getElementById("agent-name");

                        let agentLinkElement = document.getElementById("agent-link");

                        agentAvatarElement.src = agentAvatar;
                        agentNameElement.textContent = agentName;
                        agentLinkElement.setAttribute("href", `/agent/${agentMetadata.slug}`);
                        renderMessage(`Hello! I'm [${agentName}](/agent/${agentMetadata.slug}). I can:
- 🧠 Answer general knowledge questions
- 🔎 Get real-time answers from the internet
- 📜 Find relevant info in your notes & documents
- 💡 Be a sounding board for your ideas
- 🌄 Generate images based on your context
- 🎙️ Hear you talk (use the mic by the input box to say your message out loud)
- 📚 Understand files you drag & drop here
- 👩🏾‍🚀 Be tuned to your conversation needs via [agents](./agents)

Get the Khoj [Desktop](https://khoj.dev/downloads), [Obsidian](https://docs.khoj.dev/clients/obsidian#setup), or [Emacs](https://docs.khoj.dev/clients/emacs#setup) app to keep your files in sync. You can manage all the files you've shared with me at any time by going to [your settings](/config/content-source/computer/).

To get started, just start typing below. You can also type / to see a list of commands.

**What's on your mind today?**
                        `, "khoj")

                        if (agentOwnedByUser) {
                            let agentOwnedByUserElement = document.getElementById("agent-owned-by-user");
                            agentOwnedByUserElement.style.display = "block";
                        }

                        let agentMetadataElement = document.getElementById("agent-metadata");
                        agentMetadataElement.style.display = "block";
                    } else {
                        let agentMetadataElement = document.getElementById("agent-metadata");
                        agentMetadataElement.style.display = "none";
                    }

                    // Create a new IntersectionObserver
                    let fetchRemainingMessagesObserver = new IntersectionObserver((entries, observer) => {
                        entries.forEach(entry => {
                            // If the element is in the viewport, fetch the remaining message and unobserve the element
                            if (entry.isIntersecting) {
                                fetchRemainingChatMessages(chatHistoryUrl);
                                observer.unobserve(entry.target);
                            }
                        });
                    }, {rootMargin: '0px 0px 0px 0px'});

                    const fullChatLog = response.chat || [];
                    fullChatLog.forEach((chat_log, index) => {
                        // Render the last 10 messages immediately
                        if (chat_log.message != null) {
                            let messageElement = renderMessageWithReference(
                                chat_log.message,
                                chat_log.by,
                                chat_log.context,
                                new Date(chat_log.created + "Z"),
                                chat_log.onlineContext,
                                chat_log.intent?.type,
                                chat_log.intent?.["inferred-queries"],
                                chat_log.intent?.query);
                            chatBody.appendChild(messageElement);

                            // When the 4th oldest message is within viewing distance (~60% scroll up)
                            // Fetch the remaining chat messages
                            if (index === 4) {
                                fetchRemainingMessagesObserver.observe(messageElement);
                            }
                        }
                        loadingScreen.style.height = chatBody.scrollHeight + 'px';
                    });

                    // Scroll to bottom of chat-body element
                    chatBody.scrollTop = chatBody.scrollHeight;

                    // Set height of chat-body element to the height of the chat-body-wrapper
                    let chatBodyWrapper = document.getElementById("chat-body-wrapper");
                    let chatBodyWrapperHeight = chatBodyWrapper.clientHeight;
                    chatBody.style.height = chatBodyWrapperHeight;

                    // Add fade out animation to loading screen and remove it after the animation ends
                    setTimeout(() => {
                        loadingScreen.remove();
                        chatBody.classList.remove("relative-position");
                        setupDropZone();
                    }, 500);

                })
                .catch(err => {
                    console.log(err);
                    return;
                });

            refreshChatSessionsPanel();

            fetch('/api/chat/options')
                .then(response => response.json())
                .then(data => {
                    // Render chat options, if any
                    if (data) {
                        chatOptions = data;
                    }
                })
                .catch(err => {
                    return;
                });

            fetch('/api/chat/starters')
                .then(response => response.json())
                .then(data => {
                    // Render chat options, if any
                    if (data.length > 0) {
                        let questionStarterSuggestions = document.getElementById("question-starters");
                        questionStarterSuggestions.innerHTML = "";
                        data.forEach((questionStarter) => {
                            let questionStarterButton = document.createElement('button');
                            questionStarterButton.innerHTML = questionStarter;
                            questionStarterButton.classList.add("question-starter");
                            questionStarterButton.addEventListener('click', function() {
                                questionStarterSuggestions.style.display = "none";
                                document.getElementById("chat-input").value = questionStarter;
                                chat();
                            });
                            questionStarterSuggestions.appendChild(questionStarterButton);
                        });
                        questionStarterSuggestions.style.display = "grid";
                    }
                })
                .catch(err => {
                    return;
                });

            // Fill query field with value passed in URL query parameters, if any.
            var query_via_url = new URLSearchParams(window.location.search).get("q");
            if (query_via_url) {
                document.getElementById("chat-input").value = query_via_url;
                chat();
            }
        }

        function fetchRemainingChatMessages(chatHistoryUrl) {
            // Create a new IntersectionObserver
            let observer = new IntersectionObserver((entries, observer) => {
                entries.forEach(entry => {
                    // If the element is in the viewport, render the message and unobserve the element
                    if (entry.isIntersecting) {
                        let chat_log = entry.target.chat_log;
                        let messageElement = renderMessageWithReference(
                            chat_log.message,
                            chat_log.by,
                            chat_log.context,
                            new Date(chat_log.created + "Z"),
                            chat_log.onlineContext,
                            chat_log.intent?.type,
                            chat_log.intent?.["inferred-queries"],
                            chat_log.intent?.query
                        );
                        entry.target.replaceWith(messageElement);

                        // Remove the observer after the element has been rendered
                        observer.unobserve(entry.target);
                    }
                });
            }, {rootMargin: '0px 0px 200px 0px'});  // Trigger when the element is within 200px of the viewport

            // Fetch remaining chat messages from conversation history
            fetch(`${chatHistoryUrl}&n=-10`, { method: "GET" })
                .then(response => response.json())
                .then(data => {
                    if (data.status != "ok") {
                        throw new Error(data.message);
                    }
                    return data.response;
                })
                .then(response => {
                    const fullChatLog = response.chat || [];
                    let chatBody = document.getElementById("chat-body");
                    fullChatLog
                    .reverse()
                    .forEach(chat_log => {
                        if (chat_log.message != null) {
                            // Create a new element for each chat log
                            let placeholder = document.createElement('div');
                            placeholder.chat_log = chat_log;

                            // Insert the message placeholder as the first child of chat body after the welcome message
                            chatBody.insertBefore(placeholder, chatBody.firstChild.nextSibling);

                            // Observe the element
                            placeholder.style.height = "20px";
                            observer.observe(placeholder);
                        }
                    });
                })
                .catch(err => {
                    console.log(err);
                    return;
                });
        }

        function flashStatusInChatInput(message) {
            // Get chat input element and original placeholder
            let chatInput = document.getElementById("chat-input");
            let originalPlaceholder = chatInput.placeholder;
            // Set placeholder to message
            chatInput.placeholder = message;
            // Reset placeholder after 2 seconds
            setTimeout(() => {
                chatInput.placeholder = originalPlaceholder;
            }, 2000);
        }

        function createNewConversation() {
            // Create a modal that appears in the middle of the entire screen. It should have a form to create a new conversation.
            let modal = document.createElement('div');
            modal.classList.add("modal");
            modal.id = "new-conversation-modal";
            let modalContent = document.createElement('div');
            modalContent.classList.add("modal-content");
            let modalHeader = document.createElement('div');
            modalHeader.classList.add("modal-header");
            let modalTitle = document.createElement('h2');
            modalTitle.textContent = "New Conversation";
            let modalCloseButton = document.createElement('button');
            modalCloseButton.classList.add("modal-close-button");
            modalCloseButton.innerHTML = "&times;";
            modalCloseButton.addEventListener('click', function() {
                modal.remove();
            });
            modalHeader.appendChild(modalTitle);
            modalHeader.appendChild(modalCloseButton);
            modalContent.appendChild(modalHeader);
            let modalBody = document.createElement('div');
            modalBody.classList.add("modal-body");

            let agentDropDownPicker = document.createElement('select');
            agentDropDownPicker.setAttribute("id", "agent-dropdown-picker");
            agentDropDownPicker.setAttribute("name", "agent-dropdown-picker");

            let agentDropDownLabel = document.createElement('label');
            agentDropDownLabel.setAttribute("for", "agent-dropdown-picker");
            agentDropDownLabel.textContent = "Who do you want to talk to?";

            fetch('/api/agents')
                .then(response => response.json())
                .then(data => {
                    if (data.length > 0) {
                        data.forEach((agent) => {
                            let agentOption = document.createElement('option');
                            agentOption.setAttribute("value", agent.slug);
                            agentOption.textContent = agent.name;
                            agentDropDownPicker.appendChild(agentOption);
                        });
                    }
                })
                .catch(err => {
                    return;
                });

            let seeAllAgentsLink = document.createElement('a');
            seeAllAgentsLink.setAttribute("href", "/agents");
            seeAllAgentsLink.setAttribute("target", "_blank");
            seeAllAgentsLink.textContent = "See all agents";

            let newConversationSubmitButton = document.createElement('button');
            newConversationSubmitButton.setAttribute("type", "submit");
            newConversationSubmitButton.textContent = "Go";
            newConversationSubmitButton.id = "new-conversation-submit-button";

            newConversationSubmitButton.addEventListener('click', function(event) {
                event.preventDefault();
                let agentSlug = agentDropDownPicker.value;
                let createURL = `/api/chat/sessions?client=web&agent_slug=${agentSlug}`;
                let chatBody = document.getElementById("chat-body");
                fetch(createURL, { method: "POST" })
                    .then(response => response.json())
                    .then(data => {
                        chatBody.dataset.conversationId = data.conversation_id;
                        modal.remove();
                        loadChat();
                    })
                    .catch(err => {
                        return;
                    });
            });

            let closeButton = document.createElement('button');
            closeButton.id = "close-button";
            closeButton.innerHTML = "Close";
            closeButton.classList.add("close-button");
            closeButton.addEventListener('click', function() {
                modal.remove();
            });

            modalBody.appendChild(agentDropDownLabel);
            modalBody.appendChild(agentDropDownPicker);
            modalBody.appendChild(seeAllAgentsLink);

            let modalFooter = document.createElement('div');
            modalFooter.classList.add("modal-footer");
            modalFooter.appendChild(closeButton);
            modalFooter.appendChild(newConversationSubmitButton);
            modalBody.appendChild(modalFooter);

            modalContent.appendChild(modalBody);
            modal.appendChild(modalContent);
            document.body.appendChild(modal);
        }

        function refreshChatSessionsPanel() {
            fetch('/api/chat/sessions', { method: "GET" })
                .then(response => response.json())
                .then(data => {
                    let conversationListBody = document.getElementById("conversation-list-body");
                    conversationListBody.innerHTML = "";
                    let conversationListBodyHeader = document.getElementById("conversation-list-header");

                    let chatBody = document.getElementById("chat-body");
                    conversationId = chatBody.dataset.conversationId;

                    if (data.length > 0) {
                        conversationListBodyHeader.style.display = "inline-flex";
                        for (let index in data) {
                            let conversation = data[index];
                            let conversationButton = document.createElement('div');
                            let incomingConversationId = conversation["conversation_id"];
                            const conversationTitle = conversation["slug"] || `New conversation 🌱`;
                            conversationButton.textContent = conversationTitle;
                            conversationButton.classList.add("conversation-button");
                            if (incomingConversationId == conversationId) {
                                conversationButton.classList.add("selected-conversation");
                            }
                            conversationButton.addEventListener('click', function() {
                                let chatBody = document.getElementById("chat-body");
                                chatBody.innerHTML = "";
                                chatBody.dataset.conversationId = incomingConversationId;
                                chatBody.dataset.conversationTitle = conversationTitle;
                                loadChat();
                            });
                            let threeDotMenu = document.createElement('div');
                            threeDotMenu.classList.add("three-dot-menu");
                            let threeDotMenuButton = document.createElement('button');
                            threeDotMenuButton.innerHTML = "⋮";
                            threeDotMenuButton.classList.add("three-dot-menu-button");
                            threeDotMenuButton.addEventListener('click', function(event) {
                                event.stopPropagation();

                                let existingChildren = threeDotMenu.children;

                                if (existingChildren.length > 1) {
                                    // Skip deleting the first, since that's the menu button.
                                    for (let i = 1; i < existingChildren.length; i++) {
                                        existingChildren[i].remove();
                                    }
                                    return;
                                }

                                let conversationMenu = document.createElement('div');
                                conversationMenu.classList.add("conversation-menu");

                                let editTitleButton = document.createElement('button');
                                editTitleButton.innerHTML = "Rename";
                                editTitleButton.classList.add("edit-title-button");
                                editTitleButton.classList.add("three-dot-menu-button-item");
                                editTitleButton.addEventListener('click', function(event) {
                                    event.stopPropagation();

                                    let conversationMenuChildren = conversationMenu.children;

                                    let totalItems = conversationMenuChildren.length;

                                    for (let i = totalItems - 1; i >= 0; i--) {
                                        conversationMenuChildren[i].remove();
                                    }

                                    // Create a dialog box to get new title for conversation
                                    let conversationTitleInputBox = document.createElement('div');
                                    conversationTitleInputBox.classList.add("conversation-title-input-box");
                                    let conversationTitleInput = document.createElement('input');
                                    conversationTitleInput.classList.add("conversation-title-input");

                                    conversationTitleInput.value = conversationTitle;

                                    conversationTitleInput.addEventListener('click', function(event) {
                                        event.stopPropagation();
                                    });
                                    conversationTitleInput.addEventListener('keydown', function(event) {
                                        if (event.key === "Enter") {
                                            event.preventDefault();
                                            conversationTitleInputButton.click();
                                        }
                                    });

                                    conversationTitleInputBox.appendChild(conversationTitleInput);
                                    let conversationTitleInputButton = document.createElement('button');
                                    conversationTitleInputButton.innerHTML = "Save";
                                    conversationTitleInputButton.classList.add("three-dot-menu-button-item");
                                    conversationTitleInputButton.addEventListener('click', function(event) {
                                        event.stopPropagation();
                                        let newTitle = conversationTitleInput.value;
                                        if (newTitle != null) {
                                            let editURL = `/api/chat/title?client=web&conversation_id=${incomingConversationId}&title=${newTitle}`;
                                            fetch(editURL , { method: "PATCH" })
                                                .then(response => response.ok ? response.json() : Promise.reject(response))
                                                .then(data => {
                                                    conversationButton.textContent = newTitle;
                                                })
                                                .catch(err => {
                                                    return;
                                                });
                                        conversationTitleInputBox.remove();
                                    }});
                                    conversationTitleInputBox.appendChild(conversationTitleInputButton);
                                    conversationMenu.appendChild(conversationTitleInputBox);
                                });
                                conversationMenu.appendChild(editTitleButton);
                                threeDotMenu.appendChild(conversationMenu);

                                let shareButton = document.createElement('button');
                                shareButton.innerHTML = "Share";
                                shareButton.type = "button";
                                shareButton.classList.add("share-conversation-button");
                                shareButton.classList.add("three-dot-menu-button-item");
                                shareButton.addEventListener('click', function(event) {
                                    event.preventDefault();
                                    let confirmation = confirm('Are you sure you want to share this chat session? This will make the conversation public.');
                                    if (!confirmation) return;
                                    let duplicateURL = `/api/chat/share?client=web&conversation_id=${incomingConversationId}`;
                                    fetch(duplicateURL , { method: "POST" })
                                        .then(response => response.ok ? response.json() : Promise.reject(response))
                                        .then(data => {
                                            if (data.status == "ok") {
                                                flashStatusInChatInput("✅ Conversation shared successfully");
                                            }
                                            // Make a pop-up that shows data.url to share the conversation
                                            let shareURL = data.url;
                                            let shareModal = document.createElement('div');
                                            shareModal.classList.add("modal");
                                            shareModal.id = "share-conversation-modal";
                                            let shareModalContent = document.createElement('div');
                                            shareModalContent.classList.add("modal-content");
                                            let shareModalHeader = document.createElement('div');
                                            shareModalHeader.classList.add("modal-header");
                                            let shareModalTitle = document.createElement('h2');
                                            shareModalTitle.textContent = "Share Conversation";
                                            let shareModalCloseButton = document.createElement('button');
                                            shareModalCloseButton.classList.add("modal-close-button");
                                            shareModalCloseButton.innerHTML = "&times;";
                                            shareModalCloseButton.addEventListener('click', function() {
                                                shareModal.remove();
                                            });
                                            shareModalHeader.appendChild(shareModalTitle);
                                            shareModalHeader.appendChild(shareModalCloseButton);
                                            shareModalContent.appendChild(shareModalHeader);
                                            let shareModalBody = document.createElement('div');
                                            shareModalBody.classList.add("modal-body");
                                            let shareModalText = document.createElement('p');
                                            shareModalText.textContent = "The link has been copied to your clipboard. Use it to share your conversation with others!";
                                            let shareModalLink = document.createElement('input');
                                            shareModalLink.setAttribute("value", shareURL);
                                            shareModalLink.setAttribute("readonly", "");
                                            shareModalLink.classList.add("share-link");
                                            let copyButton = document.createElement('button');
                                            copyButton.textContent = "Copy";
                                            copyButton.addEventListener('click', function() {
                                                shareModalLink.select();
                                                document.execCommand('copy');
                                            });
                                            copyButton.id = "copy-share-url-button";
                                            shareModalBody.appendChild(shareModalText);
                                            shareModalBody.appendChild(shareModalLink);
                                            shareModalBody.appendChild(copyButton);
                                            shareModalContent.appendChild(shareModalBody);
                                            shareModal.appendChild(shareModalContent);
                                            document.body.appendChild(shareModal);
                                            shareModalLink.select();
                                            document.execCommand('copy');
                                        })
                                        .catch(err => {
                                            return;
                                        });
                                });
                                conversationMenu.appendChild(shareButton);

                                let deleteButton = document.createElement('button');
                                deleteButton.type = "button";
                                deleteButton.innerHTML = "Delete";
                                deleteButton.classList.add("delete-conversation-button");
                                deleteButton.classList.add("three-dot-menu-button-item");
                                deleteButton.addEventListener('click', function(event) {
                                    event.preventDefault();
                                    // Ask for confirmation before deleting chat session
                                    let confirmation = confirm('Are you sure you want to delete this chat session?');
                                    if (!confirmation) return;
                                    let deleteURL = `/api/chat/history?client=web&conversation_id=${incomingConversationId}`;
                                    fetch(deleteURL , { method: "DELETE" })
                                        .then(response => response.ok ? response.json() : Promise.reject(response))
                                        .then(data => {
                                            let chatBody = document.getElementById("chat-body");
                                            chatBody.innerHTML = "";
                                            chatBody.dataset.conversationId = "";
                                            chatBody.dataset.conversationTitle = "";
                                            loadChat();
                                        })
                                        .catch(err => {
                                            flashStatusInChatInput("⛔️ Failed to clear conversation history");
                                        });
                                });
                                conversationMenu.appendChild(deleteButton);
                                threeDotMenu.appendChild(conversationMenu);
                            });
                            threeDotMenu.appendChild(threeDotMenuButton);
                            conversationButton.appendChild(threeDotMenu);
                            conversationListBody.appendChild(conversationButton);
                        }
                    }
                })
                .catch(err => {
                    console.log(err);
                    return;
                });
        }

        let sendMessageTimeout;
        let mediaRecorder;
        function speechToText(event) {
            event.preventDefault();
            const speakButtonImg = document.getElementById('speak-button-img');
            const stopRecordButtonImg = document.getElementById('stop-record-button-img');
            const sendButtonImg = document.getElementById('send-button-img');
            const stopSendButtonImg = document.getElementById('stop-send-button-img');
            const chatInput = document.getElementById('chat-input');

            const sendToServer = (audioBlob) => {
                const formData = new FormData();
                formData.append('file', audioBlob);

                fetch('/api/transcribe?client=web', { method: 'POST', body: formData })
                    .then(response => response.ok ? response.json() : Promise.reject(response))
                    .then(data => { chatInput.value += data.text.trimStart(); autoResize(); })
                    .then(() => {
                        // Don't auto-send empty messages
                        if (chatInput.value.length === 0) return;

                        // Send message after 3 seconds, unless stop send button is clicked
                        sendButtonImg.style.display = 'none';
                        stopSendButtonImg.style.display = 'initial';

                        // Start the countdown timer UI
                        document.getElementById('countdown-circle').style.animation = "countdown 3s linear 1 forwards";

                        sendMessageTimeout = setTimeout(() => {
                            // Revert to showing send-button and hide the stop-send-button
                            sendButtonImg.style.display = 'initial';
                            stopSendButtonImg.style.display = 'none';

                            // Stop the countdown timer UI
                            document.getElementById('countdown-circle').style.animation = "none";

                            // Send message
                            chat();
                        }, 3000);
                    })
                    .catch(err => {
                        if (err.status === 501) {
                          flashStatusInChatInput("⛔️ Configure speech-to-text model on server.")
                        } else if (err.status === 422) {
                          flashStatusInChatInput("⛔️ Audio file to large to process.")
                        } else if (err.status === 429) {
                            flashStatusInChatInput("⛔️ " + err.statusText);
                        } else {
                          flashStatusInChatInput("⛔️ Failed to transcribe audio.")
                        }
                    });
            };

            const handleRecording = (stream) => {
                const audioChunks = [];
                const recordingConfig = { mimeType: 'audio/webm' };
                mediaRecorder = new MediaRecorder(stream, recordingConfig);

                mediaRecorder.addEventListener("dataavailable", function(event) {
                    if (event.data.size > 0) audioChunks.push(event.data);
                });

                mediaRecorder.addEventListener("stop", function() {
                    const audioBlob = new Blob(audioChunks, { type: 'audio/webm' });
                    sendToServer(audioBlob);
                });

                mediaRecorder.start();
                speakButtonImg.style.display = 'none';
                stopRecordButtonImg.style.display = 'initial';
            };

            // Toggle recording
            if (!mediaRecorder || mediaRecorder.state === 'inactive' || event.type === 'touchstart') {
                navigator.mediaDevices
                ?.getUserMedia({ audio: true })
                .then(handleRecording)
                .catch((e) => {
                    flashStatusInChatInput("⛔️ Failed to access microphone");
                });
            } else if (mediaRecorder.state === 'recording' || event.type === 'touchend' || event.type === 'touchcancel') {
                mediaRecorder.stop();
                mediaRecorder.stream.getTracks().forEach(track => track.stop());
                mediaRecorder = null;
                speakButtonImg.style.display = 'initial';
                stopRecordButtonImg.style.display = 'none';
            }
        }

        function cancelSendMessage() {
            // Cancel the chat() call if the stop-send-button is clicked
            clearTimeout(sendMessageTimeout);

            // Revert to showing send-button and hide the stop-send-button
            document.getElementById('stop-send-button-img').style.display = 'none';
            document.getElementById('send-button-img').style.display = 'initial';

            // Stop the countdown timer UI
            document.getElementById('countdown-circle').style.animation = "none";
        };

        function handleCollapseSidePanel() {
            document.getElementById('side-panel').classList.toggle('collapsed');
            document.getElementById('new-conversation').classList.toggle('collapsed');
            document.getElementById('existing-conversations').classList.toggle('collapsed');
            document.getElementById('side-panel-collapse').style.transform = document.getElementById('side-panel').classList.contains('collapsed') ? 'rotate(0deg)' : 'rotate(180deg)';
        }
        var allFiles;
        function renderAllFiles() {
            fetch('/api/config/data/computer')
            .then(response => response.json())
            .then(data => {
                var indexedFiles = document.getElementsByClassName("indexed-files")[0];
                indexedFiles.innerHTML = "";

                for (var filename of data) {
                    var listItem = document.createElement("li");
                    listItem.className = "fileName";
                    listItem.id = filename;
                    listItem.textContent = filename;
                    listItem.addEventListener('click', function() {
                        handleFileClick(this.id);
                    });
                    indexedFiles.appendChild(listItem);
                }
                allFiles = data;
                var nofilesmessage = document.getElementsByClassName("no-files-message")[0];
                if(allFiles.length === 0){
                    nofilesmessage.innerHTML = `<a class="inline-chat-link" href="https://docs.khoj.dev/category/clients/">How to upload files</a>`;
                    document.getElementById("file-toggle-button").style.display = "none";
                }
                else{
                    nofilesmessage.innerHTML = "";
                    document.getElementById("file-toggle-button").style.display = "block";
                }
            })
            .catch((error) => {
                console.error('Error:', error);
            });
        }
        function renderFilteredFiles(){
            var indexedFiles = document.getElementsByClassName("indexed-files")[0];
            indexedFiles.innerHTML = "";
            var input = document.getElementsByClassName("file-input")[0];
            var filter = input.value.toUpperCase();

            for (var filename of allFiles) {
                if (filename.toUpperCase().indexOf(filter) > -1) {
                    var listItem = document.createElement("li");
                    listItem.className = "fileName";
                    listItem.id = filename;
                    listItem.textContent = filename;

                    // Add an event listener for the click event
                    listItem.addEventListener('click', function() {
                        handleFileClick(this.id);
                    });

                    // Append the list item to the indexed files container
                    indexedFiles.appendChild(listItem);
                }
            }
        }
        function handleFileClick(elementId) {
            var element = document.getElementById(elementId);
            if (element) {
                var selectedFiles = document.getElementsByClassName("selected-files")[0];
                var selectedFile = document.getElementById(elementId);

                // Check if the element has a background color indicating selection
                if (element.style.backgroundColor === "var(--primary-hover)") {
                    // Remove the file filter from the conversation
                    removeFileFilterFromConversation(elementId);
                    // Remove the selected file from the list of selected files
                    if (selectedFile) {
                        selectedFiles.removeChild(selectedFile);
                    }
                    var selectedFile = document.getElementById(elementId);
                    selectedFile.style.backgroundColor = "var(--primary)";
                    selectedFile.style.border = "1px solid var(--primary-hover)";
                } else {
                    // If the element is not selected, select it
                    element.style.backgroundColor = "var(--primary-hover)"; // Set background color
                    element.style.border = "3px solid orange"; // Set border
                    // Add the file filter to the conversation
                    addFileFilterToConversation(elementId);
                    // Add the selected file to the list of selected files
                    var li = document.createElement("li");
                    li.className = "fileName";
                    li.id = elementId;
                    li.style.backgroundColor = "var(--primary-hover)"; // match the style
                    li.style.border = "3px solid orange"; // match the style
                    li.innerText = elementId;
                    selectedFiles.appendChild(li);
                }
            } else {
                console.error('Element with id', elementId, 'not found.');
            }
        }

        function addFileFilterToConversation(filename) {
            var conversation_id = document.getElementById("chat-body").dataset.conversationId;
            if (!conversation_id) {
                console.error("Conversation ID not found on chat-body element.");
                return;
            }

            return fetch(`/api/chat/conversation/file-filters`, {
                method: 'POST',
                headers: {
                    'Content-Type': 'application/json'
                },
                body: JSON.stringify({ filename, conversation_id }) // Pass the filename directly
            })
            .then(response => {
                if (!response.ok) {
                    throw new Error(`HTTP error! status: ${response.status}`);
                }
                return response.json();
            })
            .then(data => {
                console.log("Response from server:", data);
                return data;
            })
            .catch(error => {
                console.error("Error:", error);
                throw error;
            });
        }

        function removeFileFilterFromConversation(filename) {
            var conversation_id = document.getElementById("chat-body").dataset.conversationId;
            if (!conversation_id) {
                console.error("Conversation ID not found on chat-body element.");
                return;
            }

            return fetch(`/api/chat/conversation/file-filters`, {
                method: 'DELETE',
                headers: {
                    'Content-Type': 'application/json'
                },
                body: JSON.stringify({ filename, conversation_id })  // Pass the filename directly
            })
            .then(response => {
                if (!response.ok) {
                    throw new Error(`HTTP error! status: ${response.status}`);
                }
                return response.json();
            })
            .then(data => {
                console.log("Response from server:", data);
                return data;
            })
            .catch(error => {
                console.error("Error:", error);
                throw error;
            });
        }

        function getFileFiltersFromConversation() {
            // Get the conversation_id from the data attribute
            var conversation_id = document.getElementById("chat-body").dataset.conversationId;

            // Make sure conversation_id is not undefined or null
            if (!conversation_id) {
                console.error("No conversation ID found on chat-body element.");
                return Promise.reject("No conversation ID found on chat-body element.");
            }

            // Perform the fetch request
            return fetch(`/api/chat/conversation/file-filters/${conversation_id}`, {
                method: 'GET',
                headers: {
                    'Content-Type': 'application/json'
                }
            })
            .then(function(response) {
                console.log("Response status:", response.status); // Log the response status

                if (!response.ok) {
                    throw new Error(`HTTP error! status: ${response.status}`);
                }

                return response.json();
            })
            .then(function(data) {
                console.log("Response from server:", data);
                return data;
            })
            .catch(function(error) {
                console.error("Error:", error);
                throw error; // Rethrow the error to be handled elsewhere if needed
            });
        }


        function loadFileFiltersFromConversation(){
            getFileFiltersFromConversation()
            .then(filters => {
                var selectedFiles = document.getElementsByClassName("selected-files")[0];
                selectedFiles.innerHTML = "";
                for (var filter of filters) {
                    var li = document.createElement("li");
                    li.className = "fileName";
                    li.id = filter;
                    li.style.backgroundColor = "var(--primary-hover)"; // set background to orange
                    li.style.border = "2px solid orange"; // set border to orange
                    li.innerText = filter;
                    selectedFiles.appendChild(li);
                }
                //update indexed files to have checkmark if they are in the filters
                var indexedFiles = document.getElementsByClassName("indexed-files")[0];
                indexedFiles.innerHTML = "";
                for (var filename of allFiles) {
                    var li = document.createElement("li");
                    li.className = "fileName";
                    li.id = filename;
                    li.innerText = filename;
                    if (filters.includes(filename)) {
                        li.style.backgroundColor = "var(--primary-hover)"; // set background to orange
                        li.style.border = "2px solid orange"; // set border to orange
                    }
                    li.setAttribute("onclick", "handleFileClick('" + filename + "')");
                    indexedFiles.appendChild(li);
                }
            })
            .catch(error => {
                // Handle any errors that occur during the fetch operation
                console.error("Error loading file filters:", error);
            });
        }
    </script>
    <body>
        <div id="khoj-empty-container" class="khoj-empty-container">
        </div>

        <!--Add Header Logo and Nav Pane-->
        {% import 'utils.html' as utils %}
        {{ utils.heading_pane(user_photo, username, is_active, has_documents) }}
        <div id="chat-section-wrapper">
            <div id="side-panel-wrapper">
                <div id="side-panel">
                    <div id="new-conversation">
                       <div id="conversation-list-header" style="display: none;">Conversations</div>
                       <button class="side-panel-button" id="new-conversation-button" onclick="createNewConversation()">
                            New
                            <svg class="new-convo-button" viewBox="0 0 40 40" fill="#000000" viewBox="0 0 32 32" version="1.1" xmlns="http://www.w3.org/2000/svg">
                                <path d="M16 0c-8.836 0-16 7.163-16 16s7.163 16 16 16c8.837 0 16-7.163 16-16s-7.163-16-16-16zM16 30.032c-7.72 0-14-6.312-14-14.032s6.28-14 14-14 14 6.28 14 14-6.28 14.032-14 14.032zM23 15h-6v-6c0-0.552-0.448-1-1-1s-1 0.448-1 1v6h-6c-0.552 0-1 0.448-1 1s0.448 1 1 1h6v6c0 0.552 0.448 1 1 1s1-0.448 1-1v-6h6c0.552 0 1-0.448 1-1s-0.448-1-1-1z"></path>
                            </svg>
                        </button>
                    </div>
                    <div id="existing-conversations">
                        <div id="conversation-list">
                            <div id="conversation-list-body"></div>
                        </div>
                    </div>
                    <div id="connection-status" class="inline-chat-link">
                        <div id="connection-status-icon"></div>
                        <div id="connection-status-text"></div>
                    </div>
                    <div style="border-top: 1px solid black; ">
                        <div style="display: flex; align-items: center; justify-content: space-between; margin-bottom: 5px; margin-top: 5px;">
                            <p style="margin: 0;">Files</p>
                            <svg class="file-toggle-button" style="width:20px; height:20px; position: relative; top: 2px" viewBox="0 0 40 40" fill="#000000" xmlns="http://www.w3.org/2000/svg">
                                <path d="M16 0c-8.836 0-16 7.163-16 16s7.163 16 16 16c8.837 0 16-7.163 16-16s-7.163-16-16-16zM16 30.032c-7.72 0-14-6.312-14-14.032s6.28-14 14-14 14 6.28 14 14-6.28 14.032-14 14.032zM23 15h-6v-6c0-0.552-0.448-1-1-1s-1 0.448-1 1v6h-6c-0.552 0-1 0.448-1 1s0.448 1 1 1h6v6c0 0.552 0.448 1 1 1s1-0.448 1-1v-6h6c0.552 0 1-0.448 1-1s-0.448-1-1-1z"></path>
                            </svg>
                        </div>
                        <div class="no-files-message"></div>
                        <ul class="selected-files" style="margin: 0; padding: 0; margin-bottom: 10px"></ul>
                        <input class="file-input" style="width:240px; margin-bottom: 5px; color: black; display: none; border-radius: 4px; border: 1px solid black; padding: 4px;" type="text" onkeyup="renderFilteredFiles()" placeholder="Filter">
                        <ul class="indexed-files" style="margin: 0; padding: 0; height:100px; overflow:hidden; overflow-y:scroll; margin-bottom:5px; display:none;"></ul>
                        <script>
                            renderAllFiles();
                            var fileInputs = document.getElementsByClassName('file-input');
                            var fileLists = document.getElementsByClassName('indexed-files');
                            var selectedFileLists = document.getElementsByClassName('selected-files');
                            var fileToggleButtons = document.getElementsByClassName('file-toggle-button');

                            var fileInput = fileInputs[0];
                            var fileList = fileLists[0];
                            var selectedFileList = selectedFileLists[0];
                            var fileToggleButton = fileToggleButtons[0];

                            function toggleFileInput() {
                                if (fileInput.style.display === 'none' || fileInput.style.display === '') {
                                    fileInput.style.display = 'block';
                                    fileList.style.display = 'block';
                                    selectedFileList.style.display = 'none';
                                } else {
                                    fileInput.style.display = 'none';
                                    fileList.style.display = 'none';
                                    selectedFileList.style.display = 'block';
                                }
                            }

                            fileToggleButton.addEventListener('click', function(event) {
                                toggleFileInput();
                                event.stopPropagation();
                            });

                            document.addEventListener('click', function(event) {
                                if (!fileInput.contains(event.target) && !fileToggleButton.contains(event.target)) {
                                    fileInput.style.display = 'none';
                                    fileList.style.display = 'none';
                                    selectedFileList.style.display = 'block';
                                }
                            });

                            fileInput.addEventListener('click', function(event) {
                                event.stopPropagation();  // Prevent the document click handler from immediately hiding the input
                            });

                            fileList.addEventListener('click', function(event) {
                                event.stopPropagation();  // Prevent the document click handler from hiding the file list
                            });

                        </script>
                    </div>
                    <a id="agent-link" class="inline-chat-link" href="">
                        <div id="agent-metadata" style="display: none;">
                            Current Agent
                            <div id="agent-metadata-content">
                                <div id="agent-avatar-wrapper">
                                    <img id="agent-avatar" src="" alt="Agent Avatar" />
                                </div>
                                <div id="agent-name-wrapper">
                                    <div id="agent-name"></div>
                                    <div id="agent-owned-by-user" style="display: none;">Edit</div>
                                </div>
                            </div>
                        </div>
                    </a>
                </div>
                <div id="collapse-side-panel">
                    <button
                        class="side-panel-button"
                        id="collapse-side-panel-button"
                        onclick="handleCollapseSidePanel()"
                    >
                        <svg id="side-panel-collapse" viewBox="0 0 25 25" fill="none" xmlns="http://www.w3.org/2000/svg">
                            <path d="M7.82054 20.7313C8.21107 21.1218 8.84423 21.1218 9.23476 20.7313L15.8792 14.0868C17.0505 12.9155 17.0508 11.0167 15.88 9.84497L9.3097 3.26958C8.91918 2.87905 8.28601 2.87905 7.89549 3.26958C7.50497 3.6601 7.50497 4.29327 7.89549 4.68379L14.4675 11.2558C14.8581 11.6464 14.8581 12.2795 14.4675 12.67L7.82054 19.317C7.43002 19.7076 7.43002 20.3407 7.82054 20.7313Z" fill="#0F0F0F"/>
                        </svg>
                    </button>
                </div>
            </div>
            <div id="chat-body-wrapper">
                <!-- Chat Body -->
                <div id="chat-body"></div>

                <!-- Chat Suggestions -->
                <div id="question-starters" style="display: none;"></div>

                <!-- Chat Footer -->
                <div id="chat-footer">
                    <div id="chat-tooltip" style="display: none;"></div>
                    <div id="input-row">
                        <button id="upload-file-button" class="input-row-button" onclick="openFileBrowser()">
                            <svg id="upload-file-button-img" class="input-row-button-img" alt="Upload File" width="183px" height="183px" viewBox="0 0 48 48" fill="none" xmlns="http://www.w3.org/2000/svg" stroke="#000000" stroke-width="0.9600000000000002" transform="matrix(1, 0, 0, 1, 0, 0)rotate(-45)">
                                <g id="SVGRepo_bgCarrier" stroke-width="0"></g><g id="SVGRepo_tracerCarrier" stroke-linecap="round" stroke-linejoin="round"></g><g id="SVGRepo_iconCarrier"> <g id="attachment"> <g id="attachment_2"> <path id="Combined Shape" fill-rule="evenodd" clip-rule="evenodd" d="M26.4252 29.1104L39.5729 15.9627C42.3094 13.2262 42.3094 8.78901 39.5729 6.05248C36.8364 3.31601 32.4015 3.31601 29.663 6.05218L16.4487 19.2665L16.4251 19.2909L8.92989 26.7861C5.02337 30.6926 5.02337 37.0238 8.92989 40.9303C12.8344 44.8348 19.1656 44.8348 23.0701 40.9303L41.7835 22.2169C42.174 21.8264 42.174 21.1933 41.7835 20.8027C41.3929 20.4122 40.7598 20.4122 40.3693 20.8027L21.6559 39.5161C18.5324 42.6396 13.4676 42.6396 10.3441 39.5161C7.21863 36.3906 7.21863 31.3258 10.3441 28.2003L30.1421 8.4023L30.1657 8.37788L31.0769 7.4667C33.0341 5.51117 36.2032 5.51117 38.1587 7.4667C40.1142 9.42217 40.1142 12.593 38.1587 14.5485L28.282 24.4252C28.2748 24.4319 28.2678 24.4388 28.2608 24.4458L25.0064 27.7008L24.9447 27.7625C24.9437 27.7635 24.9427 27.7644 24.9418 27.7654L17.3988 35.3097C16.6139 36.0934 15.3401 36.0934 14.5545 35.3091C13.7714 34.5247 13.7714 33.2509 14.5557 32.4653L24.479 22.544C24.8696 22.1535 24.8697 21.5203 24.4792 21.1298C24.0887 20.7392 23.4555 20.7391 23.065 21.1296L13.141 31.0516C11.5766 32.6187 11.5766 35.1569 13.1403 36.7233C14.7079 38.2882 17.2461 38.2882 18.8125 36.7245L26.3589 29.1767L26.4252 29.1104Z" fill="#000000"></path></g> </g> </g>
                            </svg>
                        </button>
                        <textarea id="chat-input" class="option" oninput="onChatInput()" onkeydown=incrementalChat(event) autofocus="autofocus" placeholder="Type / to see a list of commands"></textarea>
                        <button id="speak-button" class="input-row-button"
                            ontouchstart="speechToText(event)" ontouchend="speechToText(event)" ontouchcancel="speechToText(event)" onmousedown="speechToText(event)">
                            <svg id="speak-button-img" class="input-row-button-img" alt="Transcribe" xmlns="http://www.w3.org/2000/svg" width="16" height="16" fill="currentColor" viewBox="0 0 16 16">
                                <path d="M3.5 6.5A.5.5 0 0 1 4 7v1a4 4 0 0 0 8 0V7a.5.5 0 0 1 1 0v1a5 5 0 0 1-4.5 4.975V15h3a.5.5 0 0 1 0 1h-7a.5.5 0 0 1 0-1h3v-2.025A5 5 0 0 1 3 8V7a.5.5 0 0 1 .5-.5z"/>
                                <path d="M10 8a2 2 0 1 1-4 0V3a2 2 0 1 1 4 0v5zM8 0a3 3 0 0 0-3 3v5a3 3 0 0 0 6 0V3a3 3 0 0 0-3-3z"/>
                            </svg>
                            <svg id="stop-record-button-img" style="display: none" class="input-row-button-img" alt="Stop Transcribing" xmlns="http://www.w3.org/2000/svg" width="16" height="16" fill="currentColor" viewBox="0 0 16 16">
                                <path d="M8 15A7 7 0 1 1 8 1a7 7 0 0 1 0 14zm0 1A8 8 0 1 0 8 0a8 8 0 0 0 0 16z"/>
                                <path d="M5 6.5A1.5 1.5 0 0 1 6.5 5h3A1.5 1.5 0 0 1 11 6.5v3A1.5 1.5 0 0 1 9.5 11h-3A1.5 1.5 0 0 1 5 9.5v-3z"/>
                            </svg>
                        </button>
                        <button id="send-button" class="input-row-button" alt="Send message">
                            <svg id="send-button-img" onclick="chat()" class="input-row-button-img" xmlns="http://www.w3.org/2000/svg" width="16" height="16" fill="currentColor" viewBox="0 0 16 16">
                                <path fill-rule="evenodd" d="M1 8a7 7 0 1 0 14 0A7 7 0 0 0 1 8zm15 0A8 8 0 1 1 0 8a8 8 0 0 1 16 0zm-7.5 3.5a.5.5 0 0 1-1 0V5.707L5.354 7.854a.5.5 0 1 1-.708-.708l3-3a.5.5 0 0 1 .708 0l3 3a.5.5 0 0 1-.708.708L8.5 5.707V11.5z"/>
                            </svg>
                            <svg id="stop-send-button-img" onclick="cancelSendMessage()" style="display: none" class="input-row-button-img" alt="Stop Message Send" xmlns="http://www.w3.org/2000/svg" width="16" height="16" fill="currentColor" viewBox="0 0 16 16">
                                <circle id="countdown-circle" class="countdown-circle" cx="8" cy="8" r="7" />
                                <path d="M5 6.5A1.5 1.5 0 0 1 6.5 5h3A1.5 1.5 0 0 1 11 6.5v3A1.5 1.5 0 0 1 9.5 11h-3A1.5 1.5 0 0 1 5 9.5v-3z"/>
                            </svg>
                        </button>
                    </div>
                </div>
            </div>
        </div>
    </body>
    <script>
        // Set the active nav pane
        let chatNav = document.getElementById("chat-nav");
        if (chatNav) {
            chatNav.classList.add("khoj-nav-selected");
        }
    </script>
    <style>
        html, body {
            height: 100%;
            width: 100%;
            padding: 0px;
            margin: 0px;
        }
        body {
            display: grid;
            background: var(--background-color);
            color: var(--main-text-color);
            text-align: center;
            font-family: var(--font-family);
            font-size: small;
            font-weight: 300;
            line-height: 2em;
            height: 100vh;
            margin: 0;
        }
        body > * {
            padding: 10px;
            margin: 10px;
        }

        div.collapsed {
            display: none;
        }

        div.expanded {
            display: block;
        }

        div.references {
            padding-top: 8px;
        }
        div.reference {
            display: grid;
            grid-template-rows: auto;
            grid-auto-flow: row;
            grid-column-gap: 10px;
            grid-row-gap: 10px;
            margin: 10px;
        }

        li.fileName {
            white-space: nowrap;
            overflow: hidden;
            text-overflow: ellipsis;
            max-width: 250px;
            background-color: var(--primary);
            border-radius: 10px;
            border: 1px solid var(--primary-hover);
            margin-bottom: 4px;
            margin-top: 4px;
            padding: 4px;
        }

        li.fileName:hover {
            background-color: var(--primary-hover);
            cursor: pointer;
        }

        div.expanded.reference-section {
            display: grid;
            grid-template-rows: auto;
            grid-auto-flow: row;
            grid-column-gap: 10px;
            grid-row-gap: 10px;
            margin: 10px;
        }

        div#question-starters {
            grid-template-columns: repeat(auto-fit, minmax(100px, 1fr));
            grid-column-gap: 8px;
        }

        button.question-starter {
            background: var(--background-color);
            color: var(--main-text-color);
            border: 1px solid var(--main-text-color);
            border-radius: 5px;
            padding: 5px;
            font-size: 14px;
            font-weight: 300;
            line-height: 1.5em;
            cursor: pointer;
            transition: background 0.2s ease-in-out;
            text-align: left;
            max-height: 75px;
            transition: max-height 0.3s ease-in-out;
            overflow: hidden;
        }
        button.question-starter:hover {
            background: var(--primary-hover);
        }

        button.reference-button {
            background: var(--background-color);
            color: var(--main-text-color);
            border: 1px solid var(--main-text-color);
            border-radius: 5px;
            padding: 5px;
            font-size: 14px;
            font-weight: 300;
            line-height: 1.5em;
            cursor: pointer;
            transition: background 0.2s ease-in-out;
            text-align: left;
            max-height: 75px;
            transition: max-height 0.3s ease-in-out;
            overflow: hidden;
        }
        button.reference-button.expanded {
            max-height: none;
            white-space: pre-wrap;
        }

        button.reference-button::before {
            content: "▶";
            margin-right: 5px;
            display: inline-block;
            transition: transform 0.1s ease-in-out;
        }

        button.reference-button.expanded::before,
        button.reference-button:active:before,
        button.reference-button[aria-expanded="true"]::before {
            transform: rotate(90deg);
        }

        button.reference-expand-button {
            background: var(--background-color);
            color: var(--main-text-color);
            border: 1px dotted var(--main-text-color);
            border-radius: 5px;
            padding: 5px;
            font-size: 14px;
            font-weight: 300;
            line-height: 1.5em;
            cursor: pointer;
            transition: background 0.4s ease-in-out;
            text-align: left;
        }

        button.reference-expand-button:hover {
            background: var(--primary-hover);
        }

        code.chat-response {
            background: var(--primary-hover);
            color: var(--primary-inverse);
            border-radius: 5px;
            padding: 5px;
            font-size: 14px;
            font-weight: 300;
            line-height: 1.5em;
        }

        input.conversation-title-input {
            font-family: var(--font-family);
            font-size: 14px;
            font-weight: 300;
            line-height: 1.5em;
            padding: 5px;
            border: 1px solid var(--main-text-color);
            border-radius: 5px;
            margin: 4px;
        }

        input.conversation-title-input:focus {
            outline: none;
        }

        #chat-section-wrapper {
            display: grid;
            grid-template-columns: auto 1fr;
            grid-column-gap: 10px;
            grid-row-gap: 10px;
            padding: 10px;
            margin: 10px;
            overflow-y: scroll;
        }

        #chat-body-wrapper {
            display: flex;
            flex-direction: column;
            overflow: hidden;
        }

        #side-panel {
            width: 250px;
            padding: 10px;
            background: var(--background-color);
            border-radius: 5px;
            box-shadow: 0 0 11px #aaa;
            text-align: left;
            transition: width 0.3s ease-in-out;
            max-height: 100%;
            display: grid;
            grid-template-rows: auto 1fr auto;
        }

        div#existing-conversations {
            max-height: 95%;
            overflow-y: auto;
        }

        div#side-panel.collapsed {
            width: 0;
            padding: 0;
            display: block;
            overflow: hidden;
        }

        div#collapse-side-panel {
            align-self: center;
            padding: 8px;
        }

        div#conversation-list-body {
            display: grid;
            grid-template-columns: 1fr;
            grid-gap: 8px;
        }

        div#conversation-list {
            height: 1px;
        }

        div#side-panel-wrapper {
            display: flex;
        }

        #chat-body {
            height: 100%;
            font-size: 1.1em;
            margin: 0px;
            line-height: 20px;
            overflow-y: scroll;
            overflow-x: hidden;
            transition: background-color 0.2s;
            transition: opacity 0.2s;
        }

        #chat-body.dragover {
            background-color: var(--primary-active);
        }

        .relative-position {
            position: relative;
        }

        #chat-body.dragover {
            opacity: 50%;
        }

        div.dropzone-overlay {
            position: absolute;
            top: 0;
            left: 0;
            width: 100%;
            height: 100%;
            display: flex;
            align-items: center;
            justify-content: center;
            font-size: 2rem;
            color: #333;
            z-index: 9999; /* This is the important part */
            pointer-events: none;
        }

        div.loading-screen {
            position: absolute;
            width: 100%;
            height: 100%;
            display: flex;
            align-items: center;
            justify-content: center;
            font-size: 2rem;
            color: #333;
            z-index: 9999; /* This is the important part */
        }

        /* add chat metatdata to bottom of bubble */
        .chat-message::after {
            content: attr(data-meta);
            display: block;
            font-size: x-small;
            color: var(--main-text-color);
            margin: -8px 4px 0px 0px;
        }
        /* move message by khoj to left */
        .chat-message.khoj {
            margin-left: auto;
            text-align: left;
            height: fit-content;
        }
        /* move message by you to right */
        .chat-message.you {
            margin-right: auto;
            text-align: right;
            height: fit-content;
        }
        /* basic style chat message text */
        .chat-message-text {
            margin: 10px;
            border-radius: 10px;
            padding: 10px;
            position: relative;
            display: inline-block;
            max-width: 80%;
            text-align: left;
            white-space: pre-line;
        }
        /* color chat bubble by khoj blue */
        .chat-message-text.khoj {
            color: var(--primary-inverse);
            background: var(--primary);
            margin-left: auto;
        }
        .chat-message-text ol,
        .chat-message-text ul {
            white-space: normal;
            margin: 0;
        }
        .chat-message-text-response {
            margin-bottom: 0px;
        }

        /* Spinner symbol when the chat message is loading */
        .spinner {
            border: 4px solid #f3f3f3;
            border-top: 4px solid var(--primary-inverse);
            border-radius: 50%;
            width: 12px;
            height: 12px;
            animation: spin 2s linear infinite;
            margin: 0px 0px 0px 10px;
            display: inline-block;
        }
        @keyframes spin {
            0% { transform: rotate(0deg); }
            100% { transform: rotate(360deg); }
        }
        /* add left protrusion to khoj chat bubble */
        .chat-message-text.khoj:after {
            content: '';
            position: absolute;
            bottom: -2px;
            left: -7px;
            border: 10px solid transparent;
            border-top-color: var(--primary);
            border-bottom: 0;
            transform: rotate(-60deg);
        }
        /* color chat bubble by you dark grey */
        .chat-message-text.you {
            color: #f8fafc;
            background: #475569;
            margin-right: auto;
        }
        /* add right protrusion to you chat bubble */
        .chat-message-text.you:after {
            content: '';
            position: absolute;
            top: 91%;
            right: -2px;
            border: 10px solid transparent;
            border-left-color: var(--main-text-color);
            border-right: 0;
            margin-top: -10px;
            transform: rotate(-60deg)
        }
        img.text-to-image {
            max-width: 60%;
        }
        h3 > img.text-to-image {
            height: 24px;
            vertical-align: sub;
        }

        #chat-footer {
            padding: 0;
            margin: 8px;
            display: grid;
            grid-template-columns: minmax(70px, 100%);
            grid-column-gap: 10px;
            grid-row-gap: 10px;
        }
        #input-row {
            display: grid;
            grid-template-columns: 32px auto 40px 32px;
            grid-column-gap: 10px;
            grid-row-gap: 10px;
            background: var(--background-color);
            align-items: center;
        }
        .option:hover {
            box-shadow: 0 0 11px #aaa;
        }

        .helpoption:hover {
            background-color: #d9d9d9;
        }

        #chat-input {
            font-family: var(--font-family);
            font-size: medium;
            height: 48px;
            border-radius: 16px;
            resize: none;
            overflow-y: hidden;
            max-height: 200px;
            box-sizing: border-box;
            padding: 8px 0 0 12px;
            line-height: 1.5em;
            margin: 0;
        }
        #chat-input:focus {
            outline: none !important;
        }
        .input-row-button {
            background: var(--background-color);
            border: none;
            box-shadow: none;
            border-radius: 50%;
            font-size: small;
            font-weight: 300;
            line-height: 1.5em;
            cursor: pointer;
            transition: background 0.3s ease-in-out;
            width: 40px;
            height: 40px;
            margin-top: -2px;
            margin-left: -5px;
        }

        .side-panel-button {
            background: none;
            border: none;
            box-shadow: none;
            font-size: small;
            font-weight: 300;
            line-height: 1.5em;
            cursor: pointer;
            transition: background 0.3s ease-in-out;
            border-radius: 5%;;
            font-family: var(--font-family);
        }

        svg#side-panel-collapse {
            width: 30px;
            height: 30px;
        }

        .side-panel-button:hover,
        .input-row-button:hover {
            background: var(--primary-hover);
        }
        .side-panel-button:active,
        .input-row-button:active {
            background: var(--primary-active);
        }

        .input-row-button-img {
            width: 24px;
            height: 24px;
        }
        #send-button {
            padding: 0;
            position: relative;
        }
        #send-button-img {
            width: 28px;
            height: 28px;
            background: var(--primary-hover);
            border-radius: 50%;
        }

        #stop-send-button-img {
            position: absolute;
            top: 6px;
            right: 6px;
            width: 28px;
            height: 28px;
            transform: rotateY(-180deg) rotateZ(-90deg);
        }
        #countdown-circle {
            stroke-dasharray: 44px;  /* The circumference of the circle with 7px radius */
            stroke-dashoffset: 0px;
            stroke-linecap: round;
            stroke-width: 1px;
            stroke: var(--main-text-color);
            fill: none;
        }
        @keyframes countdown {
            from {
                stroke-dashoffset: 0px;
            }
            to {
                stroke-dashoffset: -44px;  /* The circumference of the circle with 7px radius */
            }
        }

        .option-enabled {
            box-shadow: 0 0 12px rgb(119, 156, 46);
        }

        .option-enabled:focus {
            outline: none !important;
            border:1px solid #475569;
            box-shadow: 0 0 16px var(--primary);
        }

        a.inline-chat-link {
            color: var(--main-text-color);
            text-decoration: none;
            border-bottom: 1px dotted var(--main-text-color);
        }

        a.reference-link {
            color: var(--main-text-color);
            border-bottom: 1px dotted var(--main-text-color);
        }

        button.copy-button {
            border-radius: 4px;
            background-color: var(--background-color);
            border: 1px solid var(--main-text-color);
            text-align: center;
            font-size: medium;
            transition: all 0.5s;
            cursor: pointer;
            padding: 4px;
            float: right;
        }

        button.thumbs-up-button {
            border-radius: 4px;
            background-color: var(--background-color);
            border: 1px solid var(--main-text-color);
            text-align: center;
            font-size: medium;
            transition: all 0.5s;
            cursor: pointer;
            padding: 4px;
            float: right;
            margin-right: 4px;
        }

        button.thumbs-down-button {
            border-radius: 4px;
            background-color: var(--background-color);
            border: 1px solid var(--main-text-color);
            text-align: center;
            font-size: medium;
            transition: all 0.5s;
            cursor: pointer;
            padding: 4px;
            float: right;
            margin-right:4px;
        }

        button.copy-button span {
            cursor: pointer;
            display: inline-block;
            position: relative;
            transition: 0.5s;
        }

        img.copy-icon {
            width: 18px;
            height: 18px;
        }

        img.thumbs-up-icon {
            width: 18px;
            height: 18px;
        }

        img.thumbs-down-icon {
            width: 18px;
            height: 18px;
        }

        button.copy-button:hover {
            background-color: var(--primary-hover);
            color: #f5f5f5;
        }

        button.thumbs-up-button:hover {
            background-color: var(--primary-hover);
            color: #f5f5f5;
        }

        button.thumbs-down-button:hover {
            background-color: var(--primary-hover);
            color: #f5f5f5;
        }

        pre {
            text-wrap: unset;
        }

        @media (pointer: coarse), (hover: none) {
            abbr[title] {
                position: relative;
                padding-left: 4px;  /* space references out to ease tapping */
            }
            abbr[title]:focus:after {
                content: attr(title);

                /* position tooltip */
                position: absolute;
                left: 16px;  /* open tooltip to right of ref link, instead of on top of it */
                width: auto;
                z-index: 1;  /* show tooltip above chat messages */

                /* style tooltip */
                background-color: #aaa;
                color: #f8fafc;
                border-radius: 2px;
                box-shadow: 1px 1px 4px 0 rgba(0, 0, 0, 0.4);
                font-size: small;
                padding: 2px 4px;
            }
        }
        @media only screen and (max-width: 700px) {
            body {
                grid-template-columns: 1fr;
                grid-template-rows: auto auto minmax(80px, 100%) auto;
            }
            body > * {
                grid-column: 1;
            }
            #chat-footer {
                padding: 0;
                margin: 4px;
                grid-template-columns: auto;
            }
            img.text-to-image {
                max-width: 100%;
            }
            #clear-chat-button {
                margin-left: 0;
            }

            div#side-panel.collapsed {
                width: 0px;
                display: block;
                overflow: hidden;
                padding: 0;
            }

            svg#side-panel-collapse {
                width: 24px;
                height: 24px;
            }

            #chat-body-wrapper {
                min-width: 0;
            }

            div#chat-section-wrapper {
                padding: 4px;
                margin: 4px;
                grid-column-gap: 4px;
            }
            div#collapse-side-panel {
                align-self: center;
                padding: 0px;
            }
        }
        @media only screen and (min-width: 700px) {
            body {
                grid-template-columns: auto min(90vw, 100%) auto;
                grid-template-rows: auto auto minmax(80px, 100%) auto;
            }
            body > * {
                grid-column: 2;
            }
        }

        div#chat-tooltip {
            text-align: left;
            font-size: medium;
        }
        div#chat-tooltip:hover {
            cursor: pointer;
        }

        svg.new-convo-button {
            width: 20px;
            margin-left: 5px;
            margin-top: 2px;
        }

        svg.file-toggle-button:hover {
            background: var(--primary-hover);
            cursor: pointer;
        }

        div#new-conversation {
            display: grid;
            grid-auto-flow: column;
            grid-template-columns: 1fr auto;
            font-size: medium;
            text-align: left;
            border-bottom: 1px solid var(--main-text-color);
            margin-top: 8px;
            margin-bottom: 8px;
        }

        button#copy-share-url-button,
        button#new-conversation-button {
            display: grid;
            grid-auto-flow: column;
            margin-top: 2px;
        }

        div.conversation-button {
            background: var(--background-color);
            color: var(--main-text-color);
            border: 1px solid var(--main-text-color);
            border-radius: 5px;
            padding: 5px;
            font-size: small;
            font-weight: 300;
            line-height: 2em;
            cursor: pointer;
            transition: background 0.2s ease-in-out;
            text-align: left;
            display: flex;
            position: relative;
            margin-right: 8px;
        }

        .three-dot-menu {
            display: block;
            border-radius: 5px;
            position: absolute;
            right: 4px;
            top: 4px;
        }

        button.three-dot-menu-button-item {
            background: var(--background-color);
            color: var(--main-text-color);
            border: none;
            box-shadow: none;
            font-size: 14px;
            font-weight: 300;
            line-height: 1.5em;
            cursor: pointer;
            transition: background 0.3s ease-in-out;
            font-family: var(--font-family);
            border-radius: 4px;
            right: 0;
        }

        button.three-dot-menu-button-item:hover {
            background: var(--primary-hover);
            color: var(--primary-inverse);
        }

        .three-dot-menu-button {
            background: var(--background-color);
            border: none;
            box-shadow: none;
            font-size: 14px;
            font-weight: 300;
            line-height: 1.5em;
            cursor: pointer;
            transition: background 0.3s ease-in-out;
            font-family: var(--font-family);
            border-radius: 4px;
            right: 0;
        }

        .conversation-button:hover .three-dot-menu {
            display: block;
        }

        div.conversation-menu {
            position: absolute;
            z-index: 1;
            top: 100%;
            right: 0;
            text-align: right;
            background-color: var(--background-color);
            border: 1px solid var(--main-text-color);
            border-radius: 5px;
            padding: 5px;
            box-shadow: 0 0 11px #aaa;
        }

        div.conversation-button:hover {
            background: var(--primary-hover);
            color: var(--primary-inverse);
        }

        div.selected-conversation {
            background: var(--primary-hover) !important;
            color: var(--primary-inverse) !important;
        }

        @keyframes gradient {
            0% {
                background-position: 0% 50%;
            }
            50% {
                background-position: 100% 50%;
            }
            100% {
                background-position: 0% 50%;
            }
        }

        #connection-status {
            display: grid;
            grid-auto-flow: column;
            grid-template-columns: auto 1fr;
            align-items: center;
            border-top: 1px solid black;
        }
        #connection-status-icon {
            width: 10px;
            height: 10px;
            border-radius: 50%;
            margin-right: 5px;
        }
        #connection-status-text {
            margin: 5px;
        }

        a.khoj-logo {
            text-align: center;
        }

        div.khoj-empty-container {
            margin: 0px;
            padding: 0px;
        }

        p {
            margin: 0;
        }

        div.programmatic-output {
            background-color: #f5f5f5;
            border: 1px solid #ddd;
            border-radius: 3px;
            box-shadow: 0 1px 1px rgba(0, 0, 0, 0.05);
            color: #333;
            font-family: monospace;
            font-size: 14px;
            line-height: 1.5;
            margin: 10px 0;
            overflow-x: auto;
            padding: 10px;
            white-space: pre-wrap;
        }

        .loading-spinner {
            display: inline-block;
            position: relative;
            width: 80px;
            height: 80px;
        }
        .loading-spinner div {
            position: absolute;
            border: 4px solid var(--primary-hover);
            opacity: 1;
            border-radius: 50%;
            animation: lds-ripple 0.5s cubic-bezier(0, 0.2, 0.8, 1) infinite;
        }
        .loading-spinner div:nth-child(2) {
            animation-delay: -0.5s;
        }
        @keyframes lds-ripple {
            0% {
                top: 36px;
                left: 36px;
                width: 0;
                height: 0;
                opacity: 1;
                border-color: var(--primary-hover);
            }
            50% {
                border-color: var(--flower);
            }
            100% {
                top: 0px;
                left: 0px;
                width: 72px;
                height: 72px;
                opacity: 0;
                border-color: var(--water);
            }
        }

        #agent-metadata-content {
            display: grid;
            grid-template-columns: auto 1fr;
            padding: 10px;
            background-color: var(--primary);
            border-radius: 5px;
            box-shadow: 0 1px 3px rgba(0, 0, 0, 0.2);
            margin-bottom: 20px;
        }

        #agent-metadata {
            border-top: 1px solid black;
            padding-top: 10px;
        }

        #agent-avatar-wrapper {
            margin-right: 10px;
        }

        #agent-avatar {
            width: 50px;
            height: 50px;
            border-radius: 50%;
            object-fit: cover;
        }

        #agent-name-wrapper {
            display: grid;
            align-items: center;
        }

        #agent-name {
            font-size: 18px;
            font-weight: bold;
            color: #333;
        }

        #agent-owned-by-user {
            font-size: 12px;
            color: #007BFF;
            margin-top: 5px;
        }

        .modal {
            position: fixed; /* Stay in place */
            z-index: 1; /* Sit on top */
            left: 0;
            top: 0;
            width: 100%; /* Full width */
            height: 100%; /* Full height */
            background-color: rgba(0,0,0,0.4); /* Black w/ opacity */
            margin: 0px;
        }

        .modal-content {
            margin: 15% auto; /* 15% from the top and centered */
            padding: 20px;
            border: 1px solid #888;
            width: 300px;
            text-align: left;
            background: var(--background-color);
            border-radius: 5px;
            box-shadow: 0 0 11px #aaa;
            text-align: left;
        }

        .modal-header {
            display: grid;
            grid-template-columns: 1fr auto;
            color: var(--main-text-color);
            align-items: baseline;
        }

        .modal-header h2 {
            margin: 0;
            text-align: left;
        }

        .modal-body {
            display: grid;
            grid-auto-flow: row;
            gap: 8px;
        }

        .modal-body a {
            /* text-decoration: none; */
            color: var(--summer-sun);
        }

        .modal-close-button {
            margin: 0;
            font-size: 20px;
            background: none;
            border: none;
            color: var(--summer-sun);
        }

        .modal-close-button:hover,
        .modal-close-button:focus {
            color: #000;
            text-decoration: none;
            cursor: pointer;
        }

        #new-conversation-form {
            display: flex;
            flex-direction: column;
        }

        #new-conversation-form label,
        #new-conversation-form input,
        #new-conversation-form button {
            margin-bottom: 10px;
        }

        #new-conversation-form button {
            cursor: pointer;
        }

        .modal-footer {
            display: grid;
            grid-template-columns: 1fr 1fr;
            grid-gap: 12px;
        }

        .modal-body button {
            cursor: pointer;
            border-radius: 12px;
            padding: 8px;
            border: 1px solid var(--main-text-color);
        }

        .share-link {
            display: block;
            width: 100%;
            padding: 10px;
            margin-top: 10px;
            border: 1px solid #ccc;
            border-radius: 4px;
            background-color: #f9f9f9;
            font-family: 'Courier New', monospace;
            color: #333;
            font-size: 16px;
            box-sizing: border-box;
            transition: all 0.3s ease;
        }

        .share-link:focus {
            outline: none;
            border-color: #007BFF;
            box-shadow: 0 0 0 0.2rem rgba(0,123,255,.25);
        }

        button#copy-share-url-button,
        button#new-conversation-submit-button {
            background: var(--summer-sun);
            transition: background 0.2s ease-in-out;
        }

        button#close-button {
            background: var(--background-color);
            transition: background 0.2s ease-in-out;
        }

        button#copy-share-url-button:hover,
        button#new-conversation-submit-button:hover {
            background: var(--primary);
        }

        button#close-button:hover {
            background: var(--primary-hover);
        }

        .modal-body select {
            padding: 8px;
            border-radius: 12px;
            border: 1px solid var(--main-text-color);
        }


        .lds-ellipsis {
            display: inline-block;
            position: relative;
            width: 60px;
            height: 32px;
        }
        .lds-ellipsis div {
            position: absolute;
            top: 12px;
            width: 8px;
            height: 8px;
            border-radius: 50%;
            background: var(--main-text-color);
            animation-timing-function: cubic-bezier(0, 1, 1, 0);
        }
        .lds-ellipsis div:nth-child(1) {
            left: 8px;
            animation: lds-ellipsis1 0.6s infinite;
        }
        .lds-ellipsis div:nth-child(2) {
            left: 8px;
            animation: lds-ellipsis2 0.6s infinite;
        }
        .lds-ellipsis div:nth-child(3) {
            left: 32px;
            animation: lds-ellipsis2 0.6s infinite;
        }
        .lds-ellipsis div:nth-child(4) {
            left: 56px;
            animation: lds-ellipsis3 0.6s infinite;
        }
        @keyframes lds-ellipsis1 {
            0% {
                transform: scale(0);
            }
            100% {
                transform: scale(1);
            }
        }
        @keyframes lds-ellipsis3 {
            0% {
                transform: scale(1);
            }
            100% {
                transform: scale(0);
            }
        }
        @keyframes lds-ellipsis2 {
            0% {
                transform: translate(0, 0);
            }
            100% {
                transform: translate(24px, 0);
            }
        }
    </style>
</html><|MERGE_RESOLUTION|>--- conflicted
+++ resolved
@@ -48,6 +48,8 @@
 
 To get started, just start typing below. You can also type / to see a list of commands.
 `.trim()
+        const allowedExtensions = ['text/org', 'text/markdown', 'text/plain', 'text/html', 'application/pdf', 'application/msword', 'application/vnd.openxmlformats-officedocument.wordprocessingml.document'];
+        const allowedFileEndings = ['org', 'md', 'txt', 'html', 'pdf', 'docx', 'doc'];
         const allowedExtensions = ['text/org', 'text/markdown', 'text/plain', 'text/html', 'application/pdf', 'application/msword', 'application/vnd.openxmlformats-officedocument.wordprocessingml.document'];
         const allowedFileEndings = ['org', 'md', 'txt', 'html', 'pdf', 'docx', 'doc'];
         let chatOptions = [];
@@ -876,7 +878,6 @@
                 overlayText.appendChild(loadingSpinner);
             }
 
-<<<<<<< HEAD
             // Create an array of Promises for file reading
             const fileReadPromises = Array.from(goodfiles).map(file => {
                 return new Promise((resolve, reject) => {
@@ -902,44 +903,6 @@
                                 resolve();
                                 return;
                             }
-=======
-            reader.onload = function (event) {
-                fileContents = event.target.result;
-                let fileType = file.type;
-                if (fileType === "") {
-                    if (fileName.split('.').pop() === "org") {
-                        fileType = "text/org";
-                    } else if (fileName.split('.').pop() === "md") {
-                        fileType = "text/markdown";
-                    } else if (fileName.split('.').pop() === "txt") {
-                        fileType = "text/plain";
-                    } else if (fileName.split('.').pop() === "html") {
-                        fileType = "text/html";
-                    } else if (fileName.split('.').pop() === "pdf") {
-                        fileType = "application/pdf";
-                    } else if (fileName.split('.').pop() === "docx") {
-                        fileType = "application/vnd.openxmlformats-officedocument.wordprocessingml.document";
-                    } else if (fileName.split('.').pop() === "doc") {
-                        fileType = "application/msword";
-                    }
-
-                }
-
-                let fileObj = new Blob([fileContents], { type: fileType });
-                formData.append("files", fileObj, file.name);
-                console.log(formData);
-
-                fetch("/api/v1/index/update?force=false&client=web", {
-                    method: "POST",
-                    body: formData,
-                })
-                    .then((data) => {
-                        console.log(data);
-                        dropzone.classList.remove('dragover');
-                        var overlayText = document.getElementById("dropzone-overlay");
-                        if (overlayText != null) {
-                            overlayText.remove();
->>>>>>> 38f71de7
                         }
 
                         let fileObj = new Blob([fileContents], { type: fileType });
