--- conflicted
+++ resolved
@@ -65,11 +65,8 @@
     plaintext: Optional[TextContentConfig] = None
     github: Optional[GithubContentConfig] = None
     notion: Optional[NotionContentConfig] = None
-<<<<<<< HEAD
     image: Optional[TextContentConfig] = None
-=======
     docx: Optional[TextContentConfig] = None
->>>>>>> 38090b25
 
 
 class ImageSearchConfig(ConfigBase):
