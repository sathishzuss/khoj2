import csv
import json

from django.contrib import admin
from django.contrib.auth.admin import UserAdmin
from django.http import HttpResponse

# Register your models here.

from khoj.database.models import (
    KhojUser,
    ChatModelOptions,
    OpenAIProcessorConversationConfig,
    OfflineChatProcessorConversationConfig,
    SearchModelConfig,
    SpeechToTextModelOptions,
    Subscription,
    ReflectiveQuestion,
<<<<<<< HEAD
    UserSearchModelConfig,
=======
    TextToImageModelConfig,
    Conversation,
>>>>>>> e3557cd8
)

admin.site.register(KhojUser, UserAdmin)

admin.site.register(ChatModelOptions)
admin.site.register(SpeechToTextModelOptions)
admin.site.register(OpenAIProcessorConversationConfig)
admin.site.register(OfflineChatProcessorConversationConfig)
admin.site.register(SearchModelConfig)
admin.site.register(Subscription)
admin.site.register(ReflectiveQuestion)
<<<<<<< HEAD
admin.site.register(UserSearchModelConfig)
=======
admin.site.register(TextToImageModelConfig)


@admin.register(Conversation)
class ConversationAdmin(admin.ModelAdmin):
    list_display = (
        "id",
        "user",
        "created_at",
        "updated_at",
    )
    search_fields = ("conversation_id",)
    ordering = ("-created_at",)

    actions = ["export_selected_objects", "export_selected_minimal_objects"]

    def export_selected_objects(self, request, queryset):
        response = HttpResponse(content_type="text/csv")
        response["Content-Disposition"] = 'attachment; filename="conversations.csv"'

        writer = csv.writer(response)
        writer.writerow(["id", "user", "created_at", "updated_at", "conversation_log"])

        for conversation in queryset:
            modified_log = conversation.conversation_log
            chat_log = modified_log.get("chat", [])
            for idx, log in enumerate(chat_log):
                if (
                    log["by"] == "khoj"
                    and log["intent"]
                    and log["intent"]["type"]
                    and log["intent"]["type"] == "text-to-image"
                ):
                    log["message"] = "image redacted for space"
                    chat_log[idx] = log
            modified_log["chat"] = chat_log

            writer.writerow(
                [
                    conversation.id,
                    conversation.user,
                    conversation.created_at,
                    conversation.updated_at,
                    json.dumps(modified_log),
                ]
            )

        return response

    export_selected_objects.short_description = "Export selected conversations"  # type: ignore

    def export_selected_minimal_objects(self, request, queryset):
        response = HttpResponse(content_type="text/csv")
        response["Content-Disposition"] = 'attachment; filename="conversations.csv"'

        writer = csv.writer(response)
        writer.writerow(["id", "user", "created_at", "updated_at", "conversation_log"])

        fields_to_keep = set(["message", "by", "created"])

        for conversation in queryset:
            return_log = dict()
            chat_log = conversation.conversation_log.get("chat", [])
            for idx, log in enumerate(chat_log):
                updated_log = {}
                for key in fields_to_keep:
                    updated_log[key] = log[key]
                if (
                    log["by"] == "khoj"
                    and log["intent"]
                    and log["intent"]["type"]
                    and log["intent"]["type"] == "text-to-image"
                ):
                    updated_log["message"] = "image redacted for space"
                chat_log[idx] = updated_log
            return_log["chat"] = chat_log

            writer.writerow(
                [
                    conversation.id,
                    conversation.user,
                    conversation.created_at,
                    conversation.updated_at,
                    json.dumps(return_log),
                ]
            )

        return response

    export_selected_minimal_objects.short_description = "Export selected conversations (minimal)"  # type: ignore

    def get_actions(self, request):
        actions = super().get_actions(request)
        if not request.user.is_superuser:
            if "export_selected_objects" in actions:
                del actions["export_selected_objects"]
            if "export_selected_minimal_objects" in actions:
                del actions["export_selected_minimal_objects"]
        return actions
>>>>>>> e3557cd8
<|MERGE_RESOLUTION|>--- conflicted
+++ resolved
@@ -16,12 +16,9 @@
     SpeechToTextModelOptions,
     Subscription,
     ReflectiveQuestion,
-<<<<<<< HEAD
     UserSearchModelConfig,
-=======
     TextToImageModelConfig,
     Conversation,
->>>>>>> e3557cd8
 )
 
 admin.site.register(KhojUser, UserAdmin)
@@ -33,9 +30,7 @@
 admin.site.register(SearchModelConfig)
 admin.site.register(Subscription)
 admin.site.register(ReflectiveQuestion)
-<<<<<<< HEAD
 admin.site.register(UserSearchModelConfig)
-=======
 admin.site.register(TextToImageModelConfig)
 
 
@@ -134,5 +129,4 @@
                 del actions["export_selected_objects"]
             if "export_selected_minimal_objects" in actions:
                 del actions["export_selected_minimal_objects"]
-        return actions
->>>>>>> e3557cd8
+        return actions