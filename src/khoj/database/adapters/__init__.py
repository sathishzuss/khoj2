import math
import random
import secrets
import sys
from datetime import date, datetime, timedelta, timezone
from enum import Enum
from typing import List, Optional, Type

from asgiref.sync import sync_to_async
from django.contrib.sessions.backends.db import SessionStore
from django.db import models
from django.db.models import Q
from django.db.models.manager import BaseManager
from fastapi import HTTPException
from pgvector.django import CosineDistance
from torch import Tensor

from khoj.database.models import (
    Agent,
    ChatModelOptions,
    ClientApplication,
    Conversation,
    Entry,
    GithubConfig,
    GithubRepoConfig,
    GoogleUser,
    KhojApiUser,
    KhojUser,
    NotionConfig,
    OfflineChatProcessorConversationConfig,
    OpenAIProcessorConversationConfig,
    ReflectiveQuestion,
    SearchModelConfig,
    SpeechToTextModelOptions,
    Subscription,
    TextToImageModelConfig,
    UserConversationConfig,
    UserRequests,
    UserSearchModelConfig,
)
from khoj.processor.conversation import prompts
from khoj.search_filter.date_filter import DateFilter
from khoj.search_filter.file_filter import FileFilter
from khoj.search_filter.word_filter import WordFilter
from khoj.utils import state
from khoj.utils.config import GPT4AllProcessorModel
from khoj.utils.helpers import generate_random_name, is_none_or_empty


class SubscriptionState(Enum):
    TRIAL = "trial"
    SUBSCRIBED = "subscribed"
    UNSUBSCRIBED = "unsubscribed"
    EXPIRED = "expired"
    INVALID = "invalid"


async def set_notion_config(token: str, user: KhojUser):
    notion_config = await NotionConfig.objects.filter(user=user).afirst()
    if not notion_config:
        notion_config = await NotionConfig.objects.acreate(token=token, user=user)
    else:
        notion_config.token = token
        await notion_config.asave()
    return notion_config


async def create_khoj_token(user: KhojUser, name=None):
    "Create Khoj API key for user"
    token = f"kk-{secrets.token_urlsafe(32)}"
    name = name or f"{generate_random_name().title()}"
    return await KhojApiUser.objects.acreate(token=token, user=user, name=name)


def get_khoj_tokens(user: KhojUser):
    "Get all Khoj API keys for user"
    return list(KhojApiUser.objects.filter(user=user))


async def delete_khoj_token(user: KhojUser, token: str):
    "Delete Khoj API Key for user"
    await KhojApiUser.objects.filter(token=token, user=user).adelete()


async def get_or_create_user(token: dict) -> KhojUser:
    user = await get_user_by_token(token)
    if not user:
        user = await create_user_by_google_token(token)
    return user


async def aget_or_create_user_by_phone_number(phone_number: str) -> KhojUser:
    if is_none_or_empty(phone_number):
        return None
    user = await aget_user_by_phone_number(phone_number)
    if not user:
        user = await acreate_user_by_phone_number(phone_number)
    return user


async def aset_user_phone_number(user: KhojUser, phone_number: str) -> KhojUser:
    if is_none_or_empty(phone_number):
        return None
    phone_number = phone_number.strip()
    if not phone_number.startswith("+"):
        phone_number = f"+{phone_number}"
    existing_user_with_phone_number = await aget_user_by_phone_number(phone_number)
    if existing_user_with_phone_number and existing_user_with_phone_number.id != user.id:
        if is_none_or_empty(existing_user_with_phone_number.email):
            # Transfer conversation history to the new user. If they don't have an associated email, they are effectively a new user
            async for conversation in Conversation.objects.filter(user=existing_user_with_phone_number).aiterator():
                conversation.user = user
                await conversation.asave()

            await existing_user_with_phone_number.adelete()
        else:
            raise HTTPException(status_code=400, detail="Phone number already exists")

    user.phone_number = phone_number
    await user.asave()
    return user


async def aremove_phone_number(user: KhojUser) -> KhojUser:
    user.phone_number = None
    user.verified_phone_number = False
    await user.asave()
    return user


async def acreate_user_by_phone_number(phone_number: str) -> KhojUser:
    if is_none_or_empty(phone_number):
        return None
    user, _ = await KhojUser.objects.filter(phone_number=phone_number).aupdate_or_create(
        defaults={"username": phone_number, "phone_number": phone_number}
    )
    await user.asave()

    await Subscription.objects.acreate(user=user, type="trial")

    return user


async def get_or_create_user_by_email(email: str) -> KhojUser:
    user, _ = await KhojUser.objects.filter(email=email).aupdate_or_create(defaults={"username": email, "email": email})
    await user.asave()

    user_subscription = await Subscription.objects.filter(user=user).afirst()
    if not user_subscription:
        await Subscription.objects.acreate(user=user, type="trial")

    return user


async def create_user_by_google_token(token: dict) -> KhojUser:
    user, _ = await KhojUser.objects.filter(email=token.get("email")).aupdate_or_create(
        defaults={"username": token.get("email"), "email": token.get("email")}
    )
    await user.asave()

    await GoogleUser.objects.acreate(
        sub=token.get("sub"),
        azp=token.get("azp"),
        email=token.get("email"),
        name=token.get("name"),
        given_name=token.get("given_name"),
        family_name=token.get("family_name"),
        picture=token.get("picture"),
        locale=token.get("locale"),
        user=user,
    )

    await Subscription.objects.acreate(user=user, type="trial")

    return user


def set_user_name(user: KhojUser, first_name: str, last_name: str) -> KhojUser:
    user.first_name = first_name
    user.last_name = last_name
    user.save()
    return user


def get_user_name(user: KhojUser):
    full_name = user.get_full_name()
    if not is_none_or_empty(full_name):
        return full_name
    google_profile: GoogleUser = GoogleUser.objects.filter(user=user).first()
    if google_profile:
        return google_profile.given_name

    return None


def get_user_subscription(email: str) -> Optional[Subscription]:
    return Subscription.objects.filter(user__email=email).first()


async def set_user_subscription(
    email: str, is_recurring=None, renewal_date=None, type="standard"
) -> Optional[Subscription]:
    # Get or create the user object and their subscription
    user = await get_or_create_user_by_email(email)
    user_subscription = await Subscription.objects.filter(user=user).afirst()

    # Update the user subscription state
    user_subscription.type = type
    if is_recurring is not None:
        user_subscription.is_recurring = is_recurring
    if renewal_date is False:
        user_subscription.renewal_date = None
    elif renewal_date is not None:
        user_subscription.renewal_date = renewal_date
    await user_subscription.asave()
    return user_subscription


def subscription_to_state(subscription: Subscription) -> str:
    if not subscription:
        return SubscriptionState.INVALID.value
    elif subscription.type == Subscription.Type.TRIAL:
        # Trial subscription is valid for 7 days
        if datetime.now(tz=timezone.utc) - subscription.created_at > timedelta(days=14):
            return SubscriptionState.EXPIRED.value

        return SubscriptionState.TRIAL.value
    elif subscription.is_recurring and subscription.renewal_date >= datetime.now(tz=timezone.utc):
        return SubscriptionState.SUBSCRIBED.value
    elif not subscription.is_recurring and subscription.renewal_date is None:
        return SubscriptionState.EXPIRED.value
    elif not subscription.is_recurring and subscription.renewal_date >= datetime.now(tz=timezone.utc):
        return SubscriptionState.UNSUBSCRIBED.value
    elif not subscription.is_recurring and subscription.renewal_date < datetime.now(tz=timezone.utc):
        return SubscriptionState.EXPIRED.value
    return SubscriptionState.INVALID.value


def get_user_subscription_state(email: str) -> str:
    """Get subscription state of user
    Valid state transitions: trial -> subscribed <-> unsubscribed OR expired
    """
    user_subscription = Subscription.objects.filter(user__email=email).first()
    return subscription_to_state(user_subscription)


async def aget_user_subscription_state(user: KhojUser) -> str:
    """Get subscription state of user
    Valid state transitions: trial -> subscribed <-> unsubscribed OR expired
    """
    user_subscription = await Subscription.objects.filter(user=user).afirst()
    return subscription_to_state(user_subscription)


async def get_user_by_email(email: str) -> KhojUser:
    return await KhojUser.objects.filter(email=email).afirst()


async def get_user_by_token(token: dict) -> KhojUser:
    google_user = await GoogleUser.objects.filter(sub=token.get("sub")).select_related("user").afirst()
    if not google_user:
        return None
    return google_user.user


async def aget_user_by_phone_number(phone_number: str) -> KhojUser:
    if is_none_or_empty(phone_number):
        return None
    matched_user = await KhojUser.objects.filter(phone_number=phone_number).prefetch_related("subscription").afirst()

    if not matched_user:
        return None

    # If the user with this phone number does not have an email account with Khoj, return the user
    if is_none_or_empty(matched_user.email):
        return matched_user

    # If the user has an email account with Khoj and a verified number, return the user
    if matched_user.verified_phone_number:
        return matched_user

    return None


async def retrieve_user(session_id: str) -> KhojUser:
    session = SessionStore(session_key=session_id)
    if not await sync_to_async(session.exists)(session_key=session_id):
        raise HTTPException(status_code=401, detail="Invalid session")
    session_data = await sync_to_async(session.load)()
    user = await KhojUser.objects.filter(id=session_data.get("_auth_user_id")).afirst()
    if not user:
        raise HTTPException(status_code=401, detail="Invalid user")
    return user


def get_all_users() -> BaseManager[KhojUser]:
    return KhojUser.objects.all()


def get_user_github_config(user: KhojUser):
    config = GithubConfig.objects.filter(user=user).prefetch_related("githubrepoconfig").first()
    return config


def get_user_notion_config(user: KhojUser):
    config = NotionConfig.objects.filter(user=user).first()
    return config


def delete_user_requests(window: timedelta = timedelta(days=1)):
    return UserRequests.objects.filter(created_at__lte=datetime.now(tz=timezone.utc) - window).delete()


async def aget_user_name(user: KhojUser):
    full_name = user.get_full_name()
    if not is_none_or_empty(full_name):
        return full_name
    google_profile: GoogleUser = await GoogleUser.objects.filter(user=user).afirst()
    if google_profile:
        return google_profile.given_name

    return None


async def set_text_content_config(user: KhojUser, object: Type[models.Model], updated_config):
    deduped_files = list(set(updated_config.input_files)) if updated_config.input_files else None
    deduped_filters = list(set(updated_config.input_filter)) if updated_config.input_filter else None
    await object.objects.filter(user=user).adelete()
    await object.objects.acreate(
        input_files=deduped_files,
        input_filter=deduped_filters,
        index_heading_entries=updated_config.index_heading_entries,
        user=user,
    )


async def set_user_github_config(user: KhojUser, pat_token: str, repos: list):
    config = await GithubConfig.objects.filter(user=user).afirst()

    if not config:
        config = await GithubConfig.objects.acreate(pat_token=pat_token, user=user)
    else:
        config.pat_token = pat_token
        await config.asave()
        await config.githubrepoconfig.all().adelete()

    for repo in repos:
        await GithubRepoConfig.objects.acreate(
            name=repo["name"], owner=repo["owner"], branch=repo["branch"], github_config=config
        )
    return config


def get_user_search_model_or_default(user=None):
    if user and UserSearchModelConfig.objects.filter(user=user).exists():
        return UserSearchModelConfig.objects.filter(user=user).first().setting

    if SearchModelConfig.objects.filter(name="default").exists():
        return SearchModelConfig.objects.filter(name="default").first()
    else:
        SearchModelConfig.objects.create()

    return SearchModelConfig.objects.first()


def get_or_create_search_models():
    search_models = SearchModelConfig.objects.all()
    if search_models.count() == 0:
        SearchModelConfig.objects.create()
        search_models = SearchModelConfig.objects.all()

    return search_models


async def aset_user_search_model(user: KhojUser, search_model_config_id: int):
    config = await SearchModelConfig.objects.filter(id=search_model_config_id).afirst()
    if not config:
        return None
    new_config, _ = await UserSearchModelConfig.objects.aupdate_or_create(user=user, defaults={"setting": config})
    return new_config


async def aget_user_search_model(user: KhojUser):
    config = await UserSearchModelConfig.objects.filter(user=user).prefetch_related("setting").afirst()
    if not config:
        return None
    return config.setting


class ClientApplicationAdapters:
    @staticmethod
    async def aget_client_application_by_id(client_id: str, client_secret: str):
        return await ClientApplication.objects.filter(client_id=client_id, client_secret=client_secret).afirst()


class AgentAdapters:
<<<<<<< HEAD
    DEFAULT_AGENT_NAME = "Khoj"
    DEFAULT_AGENT_AVATAR = "https://khoj-web-bucket.s3.amazonaws.com/lamp-128.png"
    DEFAULT_AGENT_SLUG = "khoj"

    @staticmethod
    async def aget_agent_by_id(agent_id: int):
        return await Agent.objects.filter(id=agent_id).afirst()

    @staticmethod
    async def aget_agent_by_slug(agent_slug: str):
        return await Agent.objects.filter(slug__iexact=agent_slug.lower()).afirst()

    @staticmethod
    def get_agent_by_slug(slug: str, user: KhojUser = None):
        agent = Agent.objects.filter(slug=slug).first()
        # Check if agent is public or created by the user
=======
    DEFAULT_AGENT_NAME = "khoj"
    DEFAULT_AGENT_AVATAR = "https://khoj-web-bucket.s3.amazonaws.com/lamp-128.png"

    @staticmethod
    async def aget_agent_by_id(agent_id: int, user: KhojUser):
        agent = await Agent.objects.filter(id=agent_id).afirst()
        # Check if it's accessible to the user
>>>>>>> 8abc8ded
        if agent and (agent.public or agent.creator == user):
            return agent
        return None

    @staticmethod
    def get_all_accessible_agents(user: KhojUser = None):
<<<<<<< HEAD
        return Agent.objects.filter(Q(public=True) | Q(creator=user)).distinct().order_by("created_at")

    @staticmethod
    async def aget_all_accessible_agents(user: KhojUser = None) -> List[Agent]:
        get_all_accessible_agents = sync_to_async(
            lambda: Agent.objects.filter(Q(public=True) | Q(creator=user)).distinct().order_by("created_at").all(),
            thread_sensitive=True,
        )
        agents = await get_all_accessible_agents()
        return await sync_to_async(list)(agents)
=======
        return Agent.objects.filter(Q(public=True) | Q(creator=user)).distinct()
>>>>>>> 8abc8ded

    @staticmethod
    def get_conversation_agent_by_id(agent_id: int):
        agent = Agent.objects.filter(id=agent_id).first()
        if agent == AgentAdapters.get_default_agent():
            # If the agent is set to the default agent, then return None and let the default application code be used
            return None
        return agent

    @staticmethod
    def get_default_agent():
        return Agent.objects.filter(name=AgentAdapters.DEFAULT_AGENT_NAME).first()

    @staticmethod
    def create_default_agent():
<<<<<<< HEAD
        default_conversation_config = ConversationAdapters.get_default_conversation_config()
        default_personality = prompts.personality.format(current_date="placeholder")

        if Agent.objects.filter(name=AgentAdapters.DEFAULT_AGENT_NAME).exists():
            agent = Agent.objects.filter(name=AgentAdapters.DEFAULT_AGENT_NAME).first()
            agent.tuning = default_personality
            agent.chat_model = default_conversation_config
            agent.slug = AgentAdapters.DEFAULT_AGENT_SLUG
            agent.name = AgentAdapters.DEFAULT_AGENT_NAME
            agent.save()
            return agent

=======
        # First delete the existing default
        Agent.objects.filter(name=AgentAdapters.DEFAULT_AGENT_NAME).delete()

        default_conversation_config = ConversationAdapters.get_default_conversation_config()
        default_personality = prompts.personality.format(current_date="placeholder")

>>>>>>> 8abc8ded
        # The default agent is public and managed by the admin. It's handled a little differently than other agents.
        return Agent.objects.create(
            name=AgentAdapters.DEFAULT_AGENT_NAME,
            public=True,
            managed_by_admin=True,
            chat_model=default_conversation_config,
<<<<<<< HEAD
            tuning=default_personality,
            tools=["*"],
            avatar=AgentAdapters.DEFAULT_AGENT_AVATAR,
            slug=AgentAdapters.DEFAULT_AGENT_SLUG,
=======
            personality=default_personality,
            tools=["*"],
            avatar=AgentAdapters.DEFAULT_AGENT_AVATAR,
>>>>>>> 8abc8ded
        )

    @staticmethod
    async def aget_default_agent():
        return await Agent.objects.filter(name=AgentAdapters.DEFAULT_AGENT_NAME).afirst()


class ConversationAdapters:
    @staticmethod
    def get_conversation_by_user(
        user: KhojUser, client_application: ClientApplication = None, conversation_id: int = None
    ) -> Optional[Conversation]:
        if conversation_id:
            conversation = (
                Conversation.objects.filter(user=user, client=client_application, id=conversation_id)
                .order_by("-updated_at")
                .first()
            )
        else:
            conversation = (
                Conversation.objects.filter(user=user, client=client_application).order_by("-updated_at").first()
            ) or Conversation.objects.create(user=user, client=client_application)

        return conversation

    @staticmethod
    def get_conversation_sessions(user: KhojUser, client_application: ClientApplication = None):
        return Conversation.objects.filter(user=user, client=client_application).order_by("-updated_at")

    @staticmethod
    async def aset_conversation_title(
        user: KhojUser, client_application: ClientApplication, conversation_id: int, title: str
    ):
        conversation = await Conversation.objects.filter(
            user=user, client=client_application, id=conversation_id
        ).afirst()
        if conversation:
            conversation.title = title
            await conversation.asave()
            return conversation
        return None

    @staticmethod
    def get_conversation_by_id(conversation_id: int):
        return Conversation.objects.filter(id=conversation_id).first()

    @staticmethod
    async def acreate_conversation_session(
<<<<<<< HEAD
        user: KhojUser, client_application: ClientApplication = None, agent_slug: str = None
    ):
        if agent_slug:
            agent = await AgentAdapters.aget_agent_by_slug(agent_slug)
            if agent is None:
                raise HTTPException(status_code=400, detail="Invalid agent id")
=======
        user: KhojUser, client_application: ClientApplication = None, agent_id: int = None
    ):
        if agent_id:
            agent = await AgentAdapters.aget_agent_by_id(agent_id, user)
>>>>>>> 8abc8ded
            return await Conversation.objects.acreate(user=user, client=client_application, agent=agent)
        return await Conversation.objects.acreate(user=user, client=client_application)

    @staticmethod
    async def aget_conversation_by_user(
        user: KhojUser, client_application: ClientApplication = None, conversation_id: int = None, title: str = None
    ) -> Optional[Conversation]:
        if conversation_id:
            return await Conversation.objects.filter(user=user, client=client_application, id=conversation_id).afirst()
        elif title:
            return await Conversation.objects.filter(user=user, client=client_application, title=title).afirst()
        else:
            conversation = Conversation.objects.filter(user=user, client=client_application).order_by("-updated_at")

        if await conversation.aexists():
            return await conversation.prefetch_related("agent").afirst()

        return await (
            Conversation.objects.filter(user=user, client=client_application).order_by("-updated_at").afirst()
        ) or await Conversation.objects.acreate(user=user, client=client_application)

    @staticmethod
    async def adelete_conversation_by_user(
        user: KhojUser, client_application: ClientApplication = None, conversation_id: int = None
    ):
        if conversation_id:
            return await Conversation.objects.filter(user=user, client=client_application, id=conversation_id).adelete()
        return await Conversation.objects.filter(user=user, client=client_application).adelete()

    @staticmethod
    def has_any_conversation_config(user: KhojUser):
        return ChatModelOptions.objects.filter(user=user).exists()

    @staticmethod
    def get_openai_conversation_config():
        return OpenAIProcessorConversationConfig.objects.filter().first()

    @staticmethod
    async def aget_openai_conversation_config():
        return await OpenAIProcessorConversationConfig.objects.filter().afirst()

    @staticmethod
    def get_offline_chat_conversation_config():
        return OfflineChatProcessorConversationConfig.objects.filter().first()

    @staticmethod
    async def aget_offline_chat_conversation_config():
        return await OfflineChatProcessorConversationConfig.objects.filter().afirst()

    @staticmethod
    def has_valid_offline_conversation_config():
        return OfflineChatProcessorConversationConfig.objects.filter(enabled=True).exists()

    @staticmethod
    def has_valid_openai_conversation_config():
        return OpenAIProcessorConversationConfig.objects.filter().exists()

    @staticmethod
    async def aset_user_conversation_processor(user: KhojUser, conversation_processor_config_id: int):
        config = await ChatModelOptions.objects.filter(id=conversation_processor_config_id).afirst()
        if not config:
            return None
        new_config = await UserConversationConfig.objects.aupdate_or_create(user=user, defaults={"setting": config})
        return new_config

    @staticmethod
    def get_conversation_config(user: KhojUser):
        config = UserConversationConfig.objects.filter(user=user).first()
        if not config:
            return None
        return config.setting

    @staticmethod
    async def aget_conversation_config(user: KhojUser):
        config = await UserConversationConfig.objects.filter(user=user).prefetch_related("setting").afirst()
        if not config:
            return None
        return config.setting

    @staticmethod
    def get_default_conversation_config():
        return ChatModelOptions.objects.filter().first()

    @staticmethod
    async def aget_default_conversation_config():
        return await ChatModelOptions.objects.filter().afirst()

    @staticmethod
    def save_conversation(
        user: KhojUser,
        conversation_log: dict,
        client_application: ClientApplication = None,
        conversation_id: int = None,
        user_message: str = None,
    ):
        slug = user_message.strip()[:200] if user_message else None
        if conversation_id:
            conversation = Conversation.objects.filter(user=user, client=client_application, id=conversation_id).first()
        else:
            conversation = (
                Conversation.objects.filter(user=user, client=client_application).order_by("-updated_at").first()
            )

        if conversation:
            conversation.conversation_log = conversation_log
            conversation.slug = slug
            conversation.updated_at = datetime.now(tz=timezone.utc)
            conversation.save()
        else:
            Conversation.objects.create(
                user=user, conversation_log=conversation_log, client=client_application, slug=slug
            )

    @staticmethod
    def get_conversation_processor_options():
        return ChatModelOptions.objects.all()

    @staticmethod
    def set_conversation_processor_config(user: KhojUser, new_config: ChatModelOptions):
        user_conversation_config, _ = UserConversationConfig.objects.get_or_create(user=user)
        user_conversation_config.setting = new_config
        user_conversation_config.save()

    @staticmethod
    def has_offline_chat():
        return OfflineChatProcessorConversationConfig.objects.filter(enabled=True).exists()

    @staticmethod
    async def ahas_offline_chat():
        return await OfflineChatProcessorConversationConfig.objects.filter(enabled=True).aexists()

    @staticmethod
    async def get_default_offline_llm():
        return await ChatModelOptions.objects.filter(model_type="offline").afirst()

    @staticmethod
    async def aget_user_conversation_config(user: KhojUser):
        config = await UserConversationConfig.objects.filter(user=user).prefetch_related("setting").afirst()
        if not config:
            return None
        return config.setting

    @staticmethod
    async def has_openai_chat():
        return await OpenAIProcessorConversationConfig.objects.filter().aexists()

    @staticmethod
    async def aget_default_openai_llm():
        return await ChatModelOptions.objects.filter(model_type="openai").afirst()

    @staticmethod
    async def get_openai_chat_config():
        return await OpenAIProcessorConversationConfig.objects.filter().afirst()

    @staticmethod
    async def get_speech_to_text_config():
        return await SpeechToTextModelOptions.objects.filter().afirst()

    @staticmethod
    async def aget_conversation_starters(user: KhojUser, max_results=3):
        all_questions = []
        if await ReflectiveQuestion.objects.filter(user=user).aexists():
            all_questions = await sync_to_async(ReflectiveQuestion.objects.filter(user=user).values_list)(
                "question", flat=True
            )

        all_questions = await sync_to_async(ReflectiveQuestion.objects.filter(user=None).values_list)(
            "question", flat=True
        )

        all_questions = await sync_to_async(list)(all_questions)  # type: ignore
        if len(all_questions) < max_results:
            return all_questions

        return random.sample(all_questions, max_results)

    @staticmethod
    def get_valid_conversation_config(user: KhojUser, conversation: Conversation):
        offline_chat_config = ConversationAdapters.get_offline_chat_conversation_config()

        if conversation.agent and conversation.agent.chat_model:
            conversation_config = conversation.agent.chat_model
        else:
            conversation_config = ConversationAdapters.get_conversation_config(user)

        if conversation_config is None:
            conversation_config = ConversationAdapters.get_default_conversation_config()

        if offline_chat_config and offline_chat_config.enabled and conversation_config.model_type == "offline":
            if state.gpt4all_processor_config is None or state.gpt4all_processor_config.loaded_model is None:
                state.gpt4all_processor_config = GPT4AllProcessorModel(conversation_config.chat_model)

            return conversation_config

        openai_chat_config = ConversationAdapters.get_openai_conversation_config()
        if openai_chat_config and conversation_config.model_type == "openai":
            return conversation_config

        else:
            raise ValueError("Invalid conversation config - either configure offline chat or openai chat")

    @staticmethod
    async def aget_text_to_image_model_config():
        return await TextToImageModelConfig.objects.filter().afirst()


class EntryAdapters:
    word_filer = WordFilter()
    file_filter = FileFilter()
    date_filter = DateFilter()

    @staticmethod
    def does_entry_exist(user: KhojUser, hashed_value: str) -> bool:
        return Entry.objects.filter(user=user, hashed_value=hashed_value).exists()

    @staticmethod
    def delete_entry_by_file(user: KhojUser, file_path: str):
        deleted_count, _ = Entry.objects.filter(user=user, file_path=file_path).delete()
        return deleted_count

    @staticmethod
    def delete_all_entries_by_type(user: KhojUser, file_type: str = None):
        if file_type is None:
            deleted_count, _ = Entry.objects.filter(user=user).delete()
        else:
            deleted_count, _ = Entry.objects.filter(user=user, file_type=file_type).delete()
        return deleted_count

    @staticmethod
    def delete_all_entries(user: KhojUser, file_source: str = None):
        if file_source is None:
            deleted_count, _ = Entry.objects.filter(user=user).delete()
        else:
            deleted_count, _ = Entry.objects.filter(user=user, file_source=file_source).delete()
        return deleted_count

    @staticmethod
    async def adelete_all_entries(user: KhojUser, file_source: str = None):
        if file_source is None:
            return await Entry.objects.filter(user=user).adelete()
        return await Entry.objects.filter(user=user, file_source=file_source).adelete()

    @staticmethod
    def get_existing_entry_hashes_by_file(user: KhojUser, file_path: str):
        return Entry.objects.filter(user=user, file_path=file_path).values_list("hashed_value", flat=True)

    @staticmethod
    def delete_entry_by_hash(user: KhojUser, hashed_values: List[str]):
        Entry.objects.filter(user=user, hashed_value__in=hashed_values).delete()

    @staticmethod
    def get_entries_by_date_filter(entry: BaseManager[Entry], start_date: date, end_date: date):
        return entry.filter(
            entrydates__date__gte=start_date,
            entrydates__date__lte=end_date,
        )

    @staticmethod
    def user_has_entries(user: KhojUser):
        return Entry.objects.filter(user=user).exists()

    @staticmethod
    async def auser_has_entries(user: KhojUser):
        return await Entry.objects.filter(user=user).aexists()

    @staticmethod
    async def adelete_entry_by_file(user: KhojUser, file_path: str):
        return await Entry.objects.filter(user=user, file_path=file_path).adelete()

    @staticmethod
    def aget_all_filenames_by_source(user: KhojUser, file_source: str):
        return (
            Entry.objects.filter(user=user, file_source=file_source)
            .distinct("file_path")
            .values_list("file_path", flat=True)
        )

    @staticmethod
    def get_size_of_indexed_data_in_mb(user: KhojUser):
        entries = Entry.objects.filter(user=user).iterator()
        total_size = sum(sys.getsizeof(entry.compiled) for entry in entries)
        return total_size / 1024 / 1024

    @staticmethod
    def apply_filters(user: KhojUser, query: str, file_type_filter: str = None):
        q_filter_terms = Q()

        explicit_word_terms = EntryAdapters.word_filer.get_filter_terms(query)
        file_filters = EntryAdapters.file_filter.get_filter_terms(query)
        date_filters = EntryAdapters.date_filter.get_query_date_range(query)

        if len(explicit_word_terms) == 0 and len(file_filters) == 0 and len(date_filters) == 0:
            return Entry.objects.filter(user=user)

        for term in explicit_word_terms:
            if term.startswith("+"):
                q_filter_terms &= Q(raw__icontains=term[1:])
            elif term.startswith("-"):
                q_filter_terms &= ~Q(raw__icontains=term[1:])

        q_file_filter_terms = Q()

        if len(file_filters) > 0:
            for term in file_filters:
                q_file_filter_terms |= Q(file_path__regex=term)

            q_filter_terms &= q_file_filter_terms

        if len(date_filters) > 0:
            min_date, max_date = date_filters
            if min_date is not None:
                # Convert the min_date timestamp to yyyy-mm-dd format
                formatted_min_date = date.fromtimestamp(min_date).strftime("%Y-%m-%d")
                q_filter_terms &= Q(embeddings_dates__date__gte=formatted_min_date)
            if max_date is not None:
                # Convert the max_date timestamp to yyyy-mm-dd format
                formatted_max_date = date.fromtimestamp(max_date).strftime("%Y-%m-%d")
                q_filter_terms &= Q(embeddings_dates__date__lte=formatted_max_date)

        relevant_entries = Entry.objects.filter(user=user).filter(
            q_filter_terms,
        )
        if file_type_filter:
            relevant_entries = relevant_entries.filter(file_type=file_type_filter)
        return relevant_entries

    @staticmethod
    def search_with_embeddings(
        user: KhojUser,
        embeddings: Tensor,
        max_results: int = 10,
        file_type_filter: str = None,
        raw_query: str = None,
        max_distance: float = math.inf,
    ):
        relevant_entries = EntryAdapters.apply_filters(user, raw_query, file_type_filter)
        relevant_entries = relevant_entries.filter(user=user).annotate(
            distance=CosineDistance("embeddings", embeddings)
        )
        relevant_entries = relevant_entries.filter(distance__lte=max_distance)

        if file_type_filter:
            relevant_entries = relevant_entries.filter(file_type=file_type_filter)
        relevant_entries = relevant_entries.order_by("distance")
        return relevant_entries[:max_results]

    @staticmethod
    def get_unique_file_types(user: KhojUser):
        return Entry.objects.filter(user=user).values_list("file_type", flat=True).distinct()

    @staticmethod
    def get_unique_file_sources(user: KhojUser):
        return Entry.objects.filter(user=user).values_list("file_source", flat=True).distinct().all()<|MERGE_RESOLUTION|>--- conflicted
+++ resolved
@@ -394,14 +394,16 @@
 
 
 class AgentAdapters:
-<<<<<<< HEAD
     DEFAULT_AGENT_NAME = "Khoj"
     DEFAULT_AGENT_AVATAR = "https://khoj-web-bucket.s3.amazonaws.com/lamp-128.png"
     DEFAULT_AGENT_SLUG = "khoj"
 
     @staticmethod
-    async def aget_agent_by_id(agent_id: int):
-        return await Agent.objects.filter(id=agent_id).afirst()
+    async def aget_agent_by_id(agent_id: int, user: KhojUser):
+        agent = await Agent.objects.filter(id=agent_id).afirst()
+        if agent and (agent.public or agent.creator == user):
+            return agent
+        return None
 
     @staticmethod
     async def aget_agent_by_slug(agent_slug: str):
@@ -411,22 +413,12 @@
     def get_agent_by_slug(slug: str, user: KhojUser = None):
         agent = Agent.objects.filter(slug=slug).first()
         # Check if agent is public or created by the user
-=======
-    DEFAULT_AGENT_NAME = "khoj"
-    DEFAULT_AGENT_AVATAR = "https://khoj-web-bucket.s3.amazonaws.com/lamp-128.png"
-
-    @staticmethod
-    async def aget_agent_by_id(agent_id: int, user: KhojUser):
-        agent = await Agent.objects.filter(id=agent_id).afirst()
-        # Check if it's accessible to the user
->>>>>>> 8abc8ded
         if agent and (agent.public or agent.creator == user):
             return agent
         return None
 
     @staticmethod
     def get_all_accessible_agents(user: KhojUser = None):
-<<<<<<< HEAD
         return Agent.objects.filter(Q(public=True) | Q(creator=user)).distinct().order_by("created_at")
 
     @staticmethod
@@ -437,9 +429,6 @@
         )
         agents = await get_all_accessible_agents()
         return await sync_to_async(list)(agents)
-=======
-        return Agent.objects.filter(Q(public=True) | Q(creator=user)).distinct()
->>>>>>> 8abc8ded
 
     @staticmethod
     def get_conversation_agent_by_id(agent_id: int):
@@ -455,43 +444,28 @@
 
     @staticmethod
     def create_default_agent():
-<<<<<<< HEAD
         default_conversation_config = ConversationAdapters.get_default_conversation_config()
         default_personality = prompts.personality.format(current_date="placeholder")
 
         if Agent.objects.filter(name=AgentAdapters.DEFAULT_AGENT_NAME).exists():
             agent = Agent.objects.filter(name=AgentAdapters.DEFAULT_AGENT_NAME).first()
-            agent.tuning = default_personality
+            agent.personality = default_personality
             agent.chat_model = default_conversation_config
             agent.slug = AgentAdapters.DEFAULT_AGENT_SLUG
             agent.name = AgentAdapters.DEFAULT_AGENT_NAME
             agent.save()
             return agent
 
-=======
-        # First delete the existing default
-        Agent.objects.filter(name=AgentAdapters.DEFAULT_AGENT_NAME).delete()
-
-        default_conversation_config = ConversationAdapters.get_default_conversation_config()
-        default_personality = prompts.personality.format(current_date="placeholder")
-
->>>>>>> 8abc8ded
         # The default agent is public and managed by the admin. It's handled a little differently than other agents.
         return Agent.objects.create(
             name=AgentAdapters.DEFAULT_AGENT_NAME,
             public=True,
             managed_by_admin=True,
             chat_model=default_conversation_config,
-<<<<<<< HEAD
-            tuning=default_personality,
+            personality=default_personality,
             tools=["*"],
             avatar=AgentAdapters.DEFAULT_AGENT_AVATAR,
             slug=AgentAdapters.DEFAULT_AGENT_SLUG,
-=======
-            personality=default_personality,
-            tools=["*"],
-            avatar=AgentAdapters.DEFAULT_AGENT_AVATAR,
->>>>>>> 8abc8ded
         )
 
     @staticmethod
@@ -540,19 +514,12 @@
 
     @staticmethod
     async def acreate_conversation_session(
-<<<<<<< HEAD
         user: KhojUser, client_application: ClientApplication = None, agent_slug: str = None
     ):
         if agent_slug:
             agent = await AgentAdapters.aget_agent_by_slug(agent_slug)
             if agent is None:
                 raise HTTPException(status_code=400, detail="Invalid agent id")
-=======
-        user: KhojUser, client_application: ClientApplication = None, agent_id: int = None
-    ):
-        if agent_id:
-            agent = await AgentAdapters.aget_agent_by_id(agent_id, user)
->>>>>>> 8abc8ded
             return await Conversation.objects.acreate(user=user, client=client_application, agent=agent)
         return await Conversation.objects.acreate(user=user, client=client_application)
 
