import uuid
from random import choice

from django.contrib.auth.models import AbstractUser
from django.core.exceptions import ValidationError
from django.db import models
from django.db.models.signals import pre_save
from django.dispatch import receiver
from pgvector.django import VectorField
from phonenumber_field.modelfields import PhoneNumberField


class BaseModel(models.Model):
    created_at = models.DateTimeField(auto_now_add=True)
    updated_at = models.DateTimeField(auto_now=True)

    class Meta:
        abstract = True


class ClientApplication(BaseModel):
    name = models.CharField(max_length=200)
    client_id = models.CharField(max_length=200)
    client_secret = models.CharField(max_length=200)

    def __str__(self):
        return self.name


class KhojUser(AbstractUser):
    uuid = models.UUIDField(models.UUIDField(default=uuid.uuid4, editable=False))
    phone_number = PhoneNumberField(null=True, default=None, blank=True)
    verified_phone_number = models.BooleanField(default=False)

    def save(self, *args, **kwargs):
        if not self.uuid:
            self.uuid = uuid.uuid4()
        super().save(*args, **kwargs)


class GoogleUser(models.Model):
    user = models.OneToOneField(KhojUser, on_delete=models.CASCADE)
    sub = models.CharField(max_length=200)
    azp = models.CharField(max_length=200)
    email = models.CharField(max_length=200)
    name = models.CharField(max_length=200, null=True, default=None, blank=True)
    given_name = models.CharField(max_length=200, null=True, default=None, blank=True)
    family_name = models.CharField(max_length=200, null=True, default=None, blank=True)
    picture = models.CharField(max_length=200, null=True, default=None)
    locale = models.CharField(max_length=200, null=True, default=None, blank=True)

    def __str__(self):
        return self.name


class KhojApiUser(models.Model):
    """User issued API tokens to authenticate Khoj clients"""

    user = models.ForeignKey(KhojUser, on_delete=models.CASCADE)
    token = models.CharField(max_length=50, unique=True)
    name = models.CharField(max_length=50)
    accessed_at = models.DateTimeField(null=True, default=None)


class Subscription(BaseModel):
    class Type(models.TextChoices):
        TRIAL = "trial"
        STANDARD = "standard"

    user = models.OneToOneField(KhojUser, on_delete=models.CASCADE, related_name="subscription")
    type = models.CharField(max_length=20, choices=Type.choices, default=Type.TRIAL)
    is_recurring = models.BooleanField(default=False)
    renewal_date = models.DateTimeField(null=True, default=None, blank=True)


class ChatModelOptions(BaseModel):
    class ModelType(models.TextChoices):
        OPENAI = "openai"
        OFFLINE = "offline"

    max_prompt_size = models.IntegerField(default=None, null=True, blank=True)
    tokenizer = models.CharField(max_length=200, default=None, null=True, blank=True)
    chat_model = models.CharField(max_length=200, default="mistral-7b-instruct-v0.1.Q4_0.gguf")
    model_type = models.CharField(max_length=200, choices=ModelType.choices, default=ModelType.OFFLINE)


class Agent(BaseModel):
    creator = models.ForeignKey(KhojUser, on_delete=models.CASCADE, default=None, null=True, blank=True)
    name = models.CharField(max_length=200)
    tuning = models.TextField()
    avatar = models.URLField(max_length=400, default=None, null=True, blank=True)
    tools = models.JSONField(default=list)  # List of tools the agent has access to, like online search or notes search
    public = models.BooleanField(default=False)
    managed_by_admin = models.BooleanField(default=False)
    chat_model = models.ForeignKey(ChatModelOptions, on_delete=models.CASCADE)
<<<<<<< HEAD
    slug = models.CharField(max_length=200, default=None, null=True, blank=True)


@receiver(pre_save, sender=Agent)
def verify_agent(sender, instance, **kwargs):
    # check if this is a new instance
    if instance._state.adding:
        if Agent.objects.filter(name=instance.name, public=True).exists():
            raise ValidationError(f"A public Agent with the name {instance.name} already exists.")
        if Agent.objects.filter(name=instance.name, creator=instance.creator).exists():
            raise ValidationError(f"A private Agent with the name {instance.name} already exists.")

        slug = instance.name.lower().replace(" ", "-")
        observed_random_numbers = set()
        while Agent.objects.filter(slug=slug).exists():
            random_number = choice([i for i in range(0, 10000) if i not in observed_random_numbers])
            observed_random_numbers.add(random_number)
            slug = f"{slug}-{random_number}"
        instance.slug = slug
=======


@receiver(pre_save, sender=Agent)
def check_public_name(sender, instance, **kwargs):
    if instance.public:
        if Agent.objects.filter(name=instance.name, public=True).exists():
            raise ValidationError(f"A public Agent with the name {instance.name} already exists.")
>>>>>>> 2399d91f


class NotionConfig(BaseModel):
    token = models.CharField(max_length=200)
    user = models.ForeignKey(KhojUser, on_delete=models.CASCADE)


class GithubConfig(BaseModel):
    pat_token = models.CharField(max_length=200)
    user = models.ForeignKey(KhojUser, on_delete=models.CASCADE)


class GithubRepoConfig(BaseModel):
    name = models.CharField(max_length=200)
    owner = models.CharField(max_length=200)
    branch = models.CharField(max_length=200)
    github_config = models.ForeignKey(GithubConfig, on_delete=models.CASCADE, related_name="githubrepoconfig")


class LocalOrgConfig(BaseModel):
    input_files = models.JSONField(default=list, null=True)
    input_filter = models.JSONField(default=list, null=True)
    index_heading_entries = models.BooleanField(default=False)
    user = models.ForeignKey(KhojUser, on_delete=models.CASCADE)


class LocalMarkdownConfig(BaseModel):
    input_files = models.JSONField(default=list, null=True)
    input_filter = models.JSONField(default=list, null=True)
    index_heading_entries = models.BooleanField(default=False)
    user = models.ForeignKey(KhojUser, on_delete=models.CASCADE)


class LocalPdfConfig(BaseModel):
    input_files = models.JSONField(default=list, null=True)
    input_filter = models.JSONField(default=list, null=True)
    index_heading_entries = models.BooleanField(default=False)
    user = models.ForeignKey(KhojUser, on_delete=models.CASCADE)


class LocalPlaintextConfig(BaseModel):
    input_files = models.JSONField(default=list, null=True)
    input_filter = models.JSONField(default=list, null=True)
    index_heading_entries = models.BooleanField(default=False)
    user = models.ForeignKey(KhojUser, on_delete=models.CASCADE)


class SearchModelConfig(BaseModel):
    class ModelType(models.TextChoices):
        TEXT = "text"

    name = models.CharField(max_length=200, default="default")
    model_type = models.CharField(max_length=200, choices=ModelType.choices, default=ModelType.TEXT)
    bi_encoder = models.CharField(max_length=200, default="thenlper/gte-small")
    cross_encoder = models.CharField(max_length=200, default="cross-encoder/ms-marco-MiniLM-L-6-v2")
    embeddings_inference_endpoint = models.CharField(max_length=200, default=None, null=True, blank=True)
    embeddings_inference_endpoint_api_key = models.CharField(max_length=200, default=None, null=True, blank=True)
    cross_encoder_inference_endpoint = models.CharField(max_length=200, default=None, null=True, blank=True)
    cross_encoder_inference_endpoint_api_key = models.CharField(max_length=200, default=None, null=True, blank=True)


class TextToImageModelConfig(BaseModel):
    class ModelType(models.TextChoices):
        OPENAI = "openai"

    model_name = models.CharField(max_length=200, default="dall-e-3")
    model_type = models.CharField(max_length=200, choices=ModelType.choices, default=ModelType.OPENAI)


class OpenAIProcessorConversationConfig(BaseModel):
    api_key = models.CharField(max_length=200)


class OfflineChatProcessorConversationConfig(BaseModel):
    enabled = models.BooleanField(default=False)


class SpeechToTextModelOptions(BaseModel):
    class ModelType(models.TextChoices):
        OPENAI = "openai"
        OFFLINE = "offline"

    model_name = models.CharField(max_length=200, default="base")
    model_type = models.CharField(max_length=200, choices=ModelType.choices, default=ModelType.OFFLINE)


class UserConversationConfig(BaseModel):
    user = models.OneToOneField(KhojUser, on_delete=models.CASCADE)
    setting = models.ForeignKey(ChatModelOptions, on_delete=models.CASCADE, default=None, null=True, blank=True)


class UserSearchModelConfig(BaseModel):
    user = models.OneToOneField(KhojUser, on_delete=models.CASCADE)
    setting = models.ForeignKey(SearchModelConfig, on_delete=models.CASCADE)


class Conversation(BaseModel):
    user = models.ForeignKey(KhojUser, on_delete=models.CASCADE)
    conversation_log = models.JSONField(default=dict)
    client = models.ForeignKey(ClientApplication, on_delete=models.CASCADE, default=None, null=True, blank=True)
    slug = models.CharField(max_length=200, default=None, null=True, blank=True)
    title = models.CharField(max_length=200, default=None, null=True, blank=True)
    agent = models.ForeignKey(Agent, on_delete=models.SET_NULL, default=None, null=True, blank=True)


class ReflectiveQuestion(BaseModel):
    question = models.CharField(max_length=500)
    user = models.ForeignKey(KhojUser, on_delete=models.CASCADE, default=None, null=True, blank=True)


class Entry(BaseModel):
    class EntryType(models.TextChoices):
        IMAGE = "image"
        PDF = "pdf"
        PLAINTEXT = "plaintext"
        MARKDOWN = "markdown"
        ORG = "org"
        NOTION = "notion"
        GITHUB = "github"
        CONVERSATION = "conversation"

    class EntrySource(models.TextChoices):
        COMPUTER = "computer"
        NOTION = "notion"
        GITHUB = "github"

    user = models.ForeignKey(KhojUser, on_delete=models.CASCADE, default=None, null=True, blank=True)
    embeddings = VectorField(dimensions=None)
    raw = models.TextField()
    compiled = models.TextField()
    heading = models.CharField(max_length=1000, default=None, null=True, blank=True)
    file_source = models.CharField(max_length=30, choices=EntrySource.choices, default=EntrySource.COMPUTER)
    file_type = models.CharField(max_length=30, choices=EntryType.choices, default=EntryType.PLAINTEXT)
    file_path = models.CharField(max_length=400, default=None, null=True, blank=True)
    file_name = models.CharField(max_length=400, default=None, null=True, blank=True)
    url = models.URLField(max_length=400, default=None, null=True, blank=True)
    hashed_value = models.CharField(max_length=100)
    corpus_id = models.UUIDField(default=uuid.uuid4, editable=False)


class EntryDates(BaseModel):
    date = models.DateField()
    entry = models.ForeignKey(Entry, on_delete=models.CASCADE, related_name="embeddings_dates")

    class Meta:
        indexes = [
            models.Index(fields=["date"]),
        ]


class UserRequests(BaseModel):
    user = models.ForeignKey(KhojUser, on_delete=models.CASCADE)
    slug = models.CharField(max_length=200)<|MERGE_RESOLUTION|>--- conflicted
+++ resolved
@@ -93,7 +93,6 @@
     public = models.BooleanField(default=False)
     managed_by_admin = models.BooleanField(default=False)
     chat_model = models.ForeignKey(ChatModelOptions, on_delete=models.CASCADE)
-<<<<<<< HEAD
     slug = models.CharField(max_length=200, default=None, null=True, blank=True)
 
 
@@ -113,15 +112,6 @@
             observed_random_numbers.add(random_number)
             slug = f"{slug}-{random_number}"
         instance.slug = slug
-=======
-
-
-@receiver(pre_save, sender=Agent)
-def check_public_name(sender, instance, **kwargs):
-    if instance.public:
-        if Agent.objects.filter(name=instance.name, public=True).exists():
-            raise ValidationError(f"A public Agent with the name {instance.name} already exists.")
->>>>>>> 2399d91f
 
 
 class NotionConfig(BaseModel):
