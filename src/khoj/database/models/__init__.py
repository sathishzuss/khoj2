--- conflicted
+++ resolved
@@ -258,11 +258,7 @@
     slug = models.CharField(max_length=200, default=None, null=True, blank=True)
     title = models.CharField(max_length=200, default=None, null=True, blank=True)
     agent = models.ForeignKey(Agent, on_delete=models.SET_NULL, default=None, null=True, blank=True)
-<<<<<<< HEAD
-    file_filters = models.JSONField(default=list)  # list of files to use as filters for the conversation
-=======
     file_filters = models.JSONField(default=list)
->>>>>>> 5f244245
 
 
 class PublicConversation(BaseModel):
