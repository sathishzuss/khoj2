# Standard Packages
import sys
import logging
import json
from enum import Enum
from typing import Optional
from fastapi import Request
import requests
import os

# External Packages
import schedule
from starlette.middleware.sessions import SessionMiddleware
from starlette.middleware.authentication import AuthenticationMiddleware

from starlette.authentication import (
    AuthCredentials,
    AuthenticationBackend,
    SimpleUser,
    UnauthenticatedUser,
)

# Internal Packages
from khoj.utils import constants, state
from khoj.utils.config import (
    SearchType,
)
from khoj.utils.helpers import merge_dicts
from khoj.utils.fs_syncer import collect_files
from khoj.utils.rawconfig import FullConfig
from khoj.routers.indexer import configure_content, load_content, configure_search
from database.models import KhojUser
from database.adapters import get_all_users


logger = logging.getLogger(__name__)


class AuthenticatedKhojUser(SimpleUser):
    def __init__(self, user):
        self.object = user
        super().__init__(user.email)


class UserAuthenticationBackend(AuthenticationBackend):
    def __init__(
        self,
    ):
        from database.models import KhojUser, KhojApiUser

        self.khojuser_manager = KhojUser.objects
<<<<<<< HEAD
        self.khojapiuser_manager = KhojApiUser.objects
=======
>>>>>>> 4b6ec248
        self._initialize_default_user()
        super().__init__()

    def _initialize_default_user(self):
        if not self.khojuser_manager.filter(username="default").exists():
            self.khojuser_manager.create_user(
                username="default",
                email="default@example.com",
                password="default",
            )

<<<<<<< HEAD
    async def authenticate(self, request: Request):
=======
    async def authenticate(self, request):
>>>>>>> 4b6ec248
        current_user = request.session.get("user")
        if current_user and current_user.get("email"):
            user = await self.khojuser_manager.filter(email=current_user.get("email")).afirst()
            if user:
                return AuthCredentials(["authenticated"]), AuthenticatedKhojUser(user)
<<<<<<< HEAD
        if len(request.headers.get("Authorization", "").split("Bearer ")) == 2:
            # Get bearer token from header
            bearer_token = request.headers["Authorization"].split("Bearer ")[1]
            # Get user owning token
            user_with_token = await self.khojapiuser_manager.filter(token=bearer_token).select_related("user").afirst()
            if user_with_token:
                return AuthCredentials(["authenticated"]), AuthenticatedKhojUser(user_with_token.user)
        if state.anonymous_mode:
=======
        elif state.anonymous_mode:
>>>>>>> 4b6ec248
            user = await self.khojuser_manager.filter(username="default").afirst()
            if user:
                return AuthCredentials(["authenticated"]), AuthenticatedKhojUser(user)

        return AuthCredentials(), UnauthenticatedUser()


def initialize_server(config: Optional[FullConfig]):
    if config is None:
        logger.warning(
            f"🚨 Khoj is not configured.\nConfigure it via http://{state.host}:{state.port}/config, plugins or by editing {state.config_file}."
        )
        return None

    try:
        configure_server(config, init=True)
    except Exception as e:
        logger.error(f"🚨 Failed to configure server on app load: {e}", exc_info=True)


def configure_server(
    config: FullConfig,
    regenerate: bool = False,
    search_type: Optional[SearchType] = None,
    init=False,
    user: KhojUser = None,
):
    # Update Config
    state.config = config

    # Initialize Search Models from Config and initialize content
    try:
        state.config_lock.acquire()
        state.SearchType = configure_search_types(state.config)
        state.search_models = configure_search(state.search_models, state.config.search_type)
        initialize_content(regenerate, search_type, init, user)
    except Exception as e:
        logger.error(f"🚨 Failed to configure search models", exc_info=True)
        raise e
    finally:
        state.config_lock.release()


def initialize_content(regenerate: bool, search_type: Optional[SearchType] = None, init=False, user: KhojUser = None):
    # Initialize Content from Config
    if state.search_models:
        try:
            if init:
                logger.info("📬 Initializing content index...")
                state.content_index = load_content(state.config.content_type, state.content_index, state.search_models)
            else:
                logger.info("📬 Updating content index...")
                all_files = collect_files(user=user)
                state.content_index = configure_content(
                    state.content_index,
                    state.config.content_type,
                    all_files,
                    state.search_models,
                    regenerate,
                    search_type,
                    user=user,
                )
        except Exception as e:
            logger.error(f"🚨 Failed to index content", exc_info=True)
            raise e


def configure_routes(app):
    # Import APIs here to setup search types before while configuring server
    from khoj.routers.api import api
    from khoj.routers.api_beta import api_beta
    from khoj.routers.web_client import web_client
    from khoj.routers.indexer import indexer
    from khoj.routers.auth import auth_router

    app.include_router(api, prefix="/api")
    app.include_router(api_beta, prefix="/api/beta")
    app.include_router(indexer, prefix="/api/v1/index")
    app.include_router(web_client)
    app.include_router(auth_router, prefix="/auth")


def configure_middleware(app):
    app.add_middleware(AuthenticationMiddleware, backend=UserAuthenticationBackend())
    app.add_middleware(SessionMiddleware, secret_key=os.environ.get("KHOJ_DJANGO_SECRET_KEY", "!secret"))


if not state.demo:

    @schedule.repeat(schedule.every(61).minutes)
    def update_search_index():
        try:
            logger.info("📬 Updating content index via Scheduler")
            for user in get_all_users():
                all_files = collect_files(user=user)
                state.content_index = configure_content(
                    state.content_index, state.config.content_type, all_files, state.search_models, user=user
                )
            all_files = collect_files(user=None)
            state.content_index = configure_content(
                state.content_index, state.config.content_type, all_files, state.search_models, user=None
            )
            logger.info("📪 Content index updated via Scheduler")
        except Exception as e:
            logger.error(f"🚨 Error updating content index via Scheduler: {e}", exc_info=True)


def configure_search_types(config: FullConfig):
    # Extract core search types
    core_search_types = {e.name: e.value for e in SearchType}

    # Dynamically generate search type enum by merging core search types with configured plugin search types
    return Enum("SearchType", merge_dicts(core_search_types, {}))


@schedule.repeat(schedule.every(59).minutes)
def upload_telemetry():
    if not state.config or not state.config.app or not state.config.app.should_log_telemetry or not state.telemetry:
        message = "📡 No telemetry to upload" if not state.telemetry else "📡 Telemetry logging disabled"
        logger.debug(message)
        return

    try:
        logger.debug(f"📡 Upload usage telemetry to {constants.telemetry_server}:\n{state.telemetry}")
        for log in state.telemetry:
            for field in log:
                # Check if the value for the field is JSON serializable
                try:
                    json.dumps(log[field])
                except TypeError:
                    log[field] = str(log[field])
        requests.post(constants.telemetry_server, json=state.telemetry)
    except Exception as e:
        logger.error(f"📡 Error uploading telemetry: {e}", exc_info=True)
    else:
        state.telemetry = []<|MERGE_RESOLUTION|>--- conflicted
+++ resolved
@@ -49,10 +49,7 @@
         from database.models import KhojUser, KhojApiUser
 
         self.khojuser_manager = KhojUser.objects
-<<<<<<< HEAD
         self.khojapiuser_manager = KhojApiUser.objects
-=======
->>>>>>> 4b6ec248
         self._initialize_default_user()
         super().__init__()
 
@@ -64,17 +61,12 @@
                 password="default",
             )
 
-<<<<<<< HEAD
     async def authenticate(self, request: Request):
-=======
-    async def authenticate(self, request):
->>>>>>> 4b6ec248
         current_user = request.session.get("user")
         if current_user and current_user.get("email"):
             user = await self.khojuser_manager.filter(email=current_user.get("email")).afirst()
             if user:
                 return AuthCredentials(["authenticated"]), AuthenticatedKhojUser(user)
-<<<<<<< HEAD
         if len(request.headers.get("Authorization", "").split("Bearer ")) == 2:
             # Get bearer token from header
             bearer_token = request.headers["Authorization"].split("Bearer ")[1]
@@ -83,9 +75,6 @@
             if user_with_token:
                 return AuthCredentials(["authenticated"]), AuthenticatedKhojUser(user_with_token.user)
         if state.anonymous_mode:
-=======
-        elif state.anonymous_mode:
->>>>>>> 4b6ec248
             user = await self.khojuser_manager.filter(username="default").afirst()
             if user:
                 return AuthCredentials(["authenticated"]), AuthenticatedKhojUser(user)
