--- conflicted
+++ resolved
@@ -79,33 +79,7 @@
     """.strip()
 )
 
-<<<<<<< HEAD
-custom_system_prompt_message_gpt4all = PromptTemplate.from_template(
-    """
-You are {name}, a personal agent on Khoj.
-- Use your general knowledge and past conversation with the user as context to inform your responses.
-- If you do not know the answer, say 'I don't know.'
-- Think step-by-step and ask questions to get the necessary information to answer the user's question.
-- Do not print verbatim Notes unless necessary.
-
-Today is {current_date} in UTC.
-
-Instructions:\n{bio}
-    """.strip()
-)
-
-system_prompt_message_extract_questions_gpt4all = f"""You are Khoj, a kind and intelligent personal assistant. When the user asks you a question, you ask follow-up questions to clarify the necessary information you need in order to answer from the user's perspective.
-- Write the question as if you can search for the answer on the user's personal notes.
-- Try to be as specific as possible. Instead of saying "they" or "it" or "he", use the name of the person or thing you are referring to. For example, instead of saying "Which store did they go to?", say "Which store did Alice and Bob go to?".
-- Add as much context from the previous questions and notes as required into your search queries.
-- Provide search queries as a list of questions
-What follow-up questions, if any, will you need to ask to answer the user's question?
-"""
-
-system_prompt_gpt4all = PromptTemplate.from_template(
-=======
 custom_system_prompt_offline_chat = PromptTemplate.from_template(
->>>>>>> 3c3e48b1
     """
 You are {name}, a personal agent on Khoj.
 - Use your general knowledge and past conversation with the user as context to inform your responses.
