import logging
from datetime import datetime
from functools import partial
from typing import Iterator, List, Optional, Union

from fastapi import HTTPException, Request

from khoj.utils import state
from khoj.utils.helpers import ConversationCommand, timer, log_telemetry
from khoj.processor.conversation.openai.gpt import converse
from khoj.processor.conversation.gpt4all.chat_model import converse_offline
from khoj.processor.conversation.utils import reciprocal_conversation_to_chatml, message_to_log, ThreadedGenerator

logger = logging.getLogger(__name__)


def perform_chat_checks():
    if (
        state.processor_config
        and state.processor_config.conversation
        and (
            state.processor_config.conversation.openai_model
            or state.processor_config.conversation.gpt4all_model.loaded_model
        )
    ):
        return

    raise HTTPException(
        status_code=500, detail="Set your OpenAI API key or enable Local LLM via Khoj settings and restart it."
    )


def update_telemetry_state(
    request: Request,
    telemetry_type: str,
    api: str,
    client: Optional[str] = None,
    user_agent: Optional[str] = None,
    referer: Optional[str] = None,
    host: Optional[str] = None,
    metadata: Optional[dict] = None,
):
    user_state = {
        "client_host": request.client.host if request.client else None,
        "user_agent": user_agent or "unknown",
        "referer": referer or "unknown",
        "host": host or "unknown",
    }

    if metadata:
        user_state.update(metadata)

    state.telemetry += [
        log_telemetry(
            telemetry_type=telemetry_type, api=api, client=client, app_config=state.config.app, properties=user_state
        )
    ]


def get_conversation_command(query: str, any_references: bool = False) -> ConversationCommand:
    if query.startswith("/notes"):
        return ConversationCommand.Notes
    elif query.startswith("/general"):
        return ConversationCommand.General
<<<<<<< HEAD
=======
    elif query.startswith("/help"):
        return ConversationCommand.Help
>>>>>>> 7919787f
    # If no relevant notes found for the given query
    elif not any_references:
        return ConversationCommand.General
    else:
<<<<<<< HEAD
        return ConversationCommand.Default
=======
        return ConversationCommand.Notes
>>>>>>> 7919787f


def generate_chat_response(
    q: str,
    meta_log: dict,
    compiled_references: List[str] = [],
    inferred_queries: List[str] = [],
<<<<<<< HEAD
    conversation_command: ConversationCommand = ConversationCommand.Default,
=======
    conversation_command: ConversationCommand = ConversationCommand.Notes,
>>>>>>> 7919787f
) -> Union[ThreadedGenerator, Iterator[str]]:
    def _save_to_conversation_log(
        q: str,
        chat_response: str,
        user_message_time: str,
        compiled_references: List[str],
        inferred_queries: List[str],
        meta_log,
    ):
        state.processor_config.conversation.chat_session += reciprocal_conversation_to_chatml([q, chat_response])
        state.processor_config.conversation.meta_log["chat"] = message_to_log(
            user_message=q,
            chat_response=chat_response,
            user_message_metadata={"created": user_message_time},
            khoj_message_metadata={"context": compiled_references, "intent": {"inferred-queries": inferred_queries}},
            conversation_log=meta_log.get("chat", []),
        )

    # Load Conversation History
    meta_log = state.processor_config.conversation.meta_log

    # Initialize Variables
    user_message_time = datetime.now().strftime("%Y-%m-%d %H:%M:%S")
    chat_response = None
    logger.debug(f"Conversation Type: {conversation_command.name}")

    try:
        partial_completion = partial(
            _save_to_conversation_log,
            q,
            user_message_time=user_message_time,
            compiled_references=compiled_references,
            inferred_queries=inferred_queries,
            meta_log=meta_log,
        )

        if state.processor_config.conversation.enable_offline_chat:
            loaded_model = state.processor_config.conversation.gpt4all_model.loaded_model
            chat_response = converse_offline(
                references=compiled_references,
                user_query=q,
                loaded_model=loaded_model,
                conversation_log=meta_log,
                completion_func=partial_completion,
                conversation_command=conversation_command,
            )

        elif state.processor_config.conversation.openai_model:
            api_key = state.processor_config.conversation.openai_model.api_key
            chat_model = state.processor_config.conversation.openai_model.chat_model
            chat_response = converse(
                compiled_references,
                q,
                meta_log,
                model=chat_model,
                api_key=api_key,
                completion_func=partial_completion,
                conversation_command=conversation_command,
            )

    except Exception as e:
        logger.error(e, exc_info=True)
        raise HTTPException(status_code=500, detail=str(e))

    return chat_response<|MERGE_RESOLUTION|>--- conflicted
+++ resolved
@@ -62,20 +62,13 @@
         return ConversationCommand.Notes
     elif query.startswith("/general"):
         return ConversationCommand.General
-<<<<<<< HEAD
-=======
     elif query.startswith("/help"):
         return ConversationCommand.Help
->>>>>>> 7919787f
     # If no relevant notes found for the given query
     elif not any_references:
         return ConversationCommand.General
     else:
-<<<<<<< HEAD
-        return ConversationCommand.Default
-=======
         return ConversationCommand.Notes
->>>>>>> 7919787f
 
 
 def generate_chat_response(
@@ -83,11 +76,7 @@
     meta_log: dict,
     compiled_references: List[str] = [],
     inferred_queries: List[str] = [],
-<<<<<<< HEAD
-    conversation_command: ConversationCommand = ConversationCommand.Default,
-=======
     conversation_command: ConversationCommand = ConversationCommand.Notes,
->>>>>>> 7919787f
 ) -> Union[ThreadedGenerator, Iterator[str]]:
     def _save_to_conversation_log(
         q: str,
