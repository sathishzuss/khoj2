import asyncio
import base64
import hashlib
import io
import json
import logging
import math
import os
import re
from concurrent.futures import ThreadPoolExecutor
from datetime import datetime, timedelta, timezone
from enum import Enum
from functools import partial
from random import random
from typing import (
    Annotated,
    Any,
    AsyncGenerator,
    Callable,
    Dict,
    Iterator,
    List,
    Optional,
    Tuple,
    Union,
)
from urllib.parse import parse_qs, urlencode, urljoin, urlparse

import cron_descriptor
import openai
import pytz
import requests
from apscheduler.job import Job
from apscheduler.triggers.cron import CronTrigger
from asgiref.sync import sync_to_async
from fastapi import Depends, Header, HTTPException, Request, UploadFile
from PIL import Image
from starlette.authentication import has_required_scope
from starlette.requests import URL

from khoj.database import adapters
from khoj.database.adapters import (
    AgentAdapters,
    AutomationAdapters,
    ConversationAdapters,
    EntryAdapters,
    create_khoj_token,
    get_khoj_tokens,
    get_user_name,
    get_user_notion_config,
    get_user_subscription_state,
    run_with_process_lock,
)
from khoj.database.models import (
    ChatModelOptions,
    ClientApplication,
    Conversation,
    GithubConfig,
    KhojUser,
    NotionConfig,
    ProcessLock,
    Subscription,
    TextToImageModelConfig,
    UserRequests,
)
from khoj.processor.content.docx.docx_to_entries import DocxToEntries
from khoj.processor.content.github.github_to_entries import GithubToEntries
from khoj.processor.content.images.image_to_entries import ImageToEntries
from khoj.processor.content.markdown.markdown_to_entries import MarkdownToEntries
from khoj.processor.content.notion.notion_to_entries import NotionToEntries
from khoj.processor.content.org_mode.org_to_entries import OrgToEntries
from khoj.processor.content.pdf.pdf_to_entries import PdfToEntries
from khoj.processor.content.plaintext.plaintext_to_entries import PlaintextToEntries
from khoj.processor.conversation import prompts
from khoj.processor.conversation.anthropic.anthropic_chat import (
    anthropic_send_message_to_model,
    converse_anthropic,
)
from khoj.processor.conversation.gemini.gemini_chat import (
    converse_gemini,
    gemini_send_message_to_model,
)
from khoj.processor.conversation.offline.chat_model import (
    converse_offline,
    send_message_to_model_offline,
)
from khoj.processor.conversation.openai.gpt import converse, send_message_to_model
from khoj.processor.conversation.utils import (
    ThreadedGenerator,
    generate_chatml_messages_with_context,
    save_to_conversation_log,
)
from khoj.processor.speech.text_to_speech import is_eleven_labs_enabled
from khoj.routers.email import is_resend_enabled, send_task_email
from khoj.routers.storage import upload_image
from khoj.routers.twilio import is_twilio_enabled
from khoj.search_type import text_search
from khoj.utils import state
from khoj.utils.config import OfflineChatProcessorModel
from khoj.utils.helpers import (
    LRU,
    ConversationCommand,
    ImageIntentType,
    convert_image_to_webp,
    is_none_or_empty,
    is_valid_url,
    log_telemetry,
    mode_descriptions_for_llm,
    timer,
    tool_descriptions_for_llm,
)
from khoj.utils.rawconfig import LocationData

logger = logging.getLogger(__name__)

executor = ThreadPoolExecutor(max_workers=1)


NOTION_OAUTH_CLIENT_ID = os.getenv("NOTION_OAUTH_CLIENT_ID")
NOTION_OAUTH_CLIENT_SECRET = os.getenv("NOTION_OAUTH_CLIENT_SECRET")
NOTION_REDIRECT_URI = os.getenv("NOTION_REDIRECT_URI")


def is_query_empty(query: str) -> bool:
    return is_none_or_empty(query.strip())


def validate_conversation_config():
    default_config = ConversationAdapters.get_default_conversation_config()

    if default_config is None:
        raise HTTPException(status_code=500, detail="Contact the server administrator to set a default chat model.")

    if default_config.model_type == "openai" and not default_config.openai_config:
        raise HTTPException(status_code=500, detail="Contact the server administrator to set a default chat model.")


async def is_ready_to_chat(user: KhojUser):
    user_conversation_config = (await ConversationAdapters.aget_user_conversation_config(user)) or (
        await ConversationAdapters.aget_default_conversation_config()
    )

    if user_conversation_config and user_conversation_config.model_type == "offline":
        chat_model = user_conversation_config.chat_model
        max_tokens = user_conversation_config.max_prompt_size
        if state.offline_chat_processor_config is None:
            logger.info("Loading Offline Chat Model...")
            state.offline_chat_processor_config = OfflineChatProcessorModel(chat_model, max_tokens)
        return True

    if (
        user_conversation_config
        and (user_conversation_config.model_type in ["openai", "anthropic", "gemini"])
        and user_conversation_config.openai_config
    ):
        return True

    raise HTTPException(status_code=500, detail="Set your OpenAI API key or enable Local LLM via Khoj settings.")


def update_telemetry_state(
    request: Request,
    telemetry_type: str,
    api: str,
    client: Optional[str] = None,
    user_agent: Optional[str] = None,
    referer: Optional[str] = None,
    host: Optional[str] = None,
    metadata: Optional[dict] = None,
):
    user: KhojUser = request.user.object if request.user.is_authenticated else None
    client_app: ClientApplication = request.user.client_app if request.user.is_authenticated else None
    subscription: Subscription = user.subscription if user and hasattr(user, "subscription") else None
    user_state = {
        "client_host": request.client.host if request.client else None,
        "user_agent": user_agent or "unknown",
        "referer": referer or "unknown",
        "host": host or "unknown",
        "server_id": str(user.uuid) if user else None,
        "subscription_type": subscription.type if subscription else None,
        "is_recurring": subscription.is_recurring if subscription else None,
        "client_id": str(client_app.name) if client_app else "default",
    }

    if metadata:
        user_state.update(metadata)

    state.telemetry += [
        log_telemetry(
            telemetry_type=telemetry_type, api=api, client=client, app_config=state.config.app, properties=user_state
        )
    ]


def get_next_url(request: Request) -> str:
    "Construct next url relative to current domain from request"
    next_url_param = urlparse(request.query_params.get("next", "/"))
    next_path = "/"  # default next path
    # If relative path or absolute path to current domain
    if is_none_or_empty(next_url_param.scheme) or next_url_param.netloc == request.base_url.netloc:
        # Use path in next query param
        next_path = next_url_param.path
    # Construct absolute url using current domain and next path from request
    return urljoin(str(request.base_url).rstrip("/"), next_path)


def construct_chat_history(conversation_history: dict, n: int = 4, agent_name="AI") -> str:
    chat_history = ""
    for chat in conversation_history.get("chat", [])[-n:]:
        if chat["by"] == "khoj" and chat["intent"].get("type") in ["remember", "reminder"]:
            chat_history += f"User: {chat['intent']['query']}\n"
            chat_history += f"{agent_name}: {chat['message']}\n"
        elif chat["by"] == "khoj" and ("text-to-image" in chat["intent"].get("type")):
            chat_history += f"User: {chat['intent']['query']}\n"
            chat_history += f"{agent_name}: [generated image redacted for space]\n"
    return chat_history


def get_conversation_command(query: str, any_references: bool = False) -> ConversationCommand:
    if query.startswith("/notes"):
        return ConversationCommand.Notes
    elif query.startswith("/help"):
        return ConversationCommand.Help
    elif query.startswith("/general"):
        return ConversationCommand.General
    elif query.startswith("/online"):
        return ConversationCommand.Online
    elif query.startswith("/webpage"):
        return ConversationCommand.Webpage
    elif query.startswith("/image"):
        return ConversationCommand.Image
    elif query.startswith("/automated_task"):
        return ConversationCommand.AutomatedTask
    elif query.startswith("/summarize"):
        return ConversationCommand.Summarize
    # If no relevant notes found for the given query
    elif not any_references:
        return ConversationCommand.General
    else:
        return ConversationCommand.Default


async def agenerate_chat_response(*args):
    loop = asyncio.get_event_loop()
    return await loop.run_in_executor(executor, generate_chat_response, *args)


async def acreate_title_from_query(query: str) -> str:
    """
    Create a title from the given query
    """
    title_generation_prompt = prompts.subject_generation.format(query=query)

    with timer("Chat actor: Generate title from query", logger):
        response = await send_message_to_model_wrapper(title_generation_prompt)

    return response.strip()


async def aget_relevant_information_sources(
    query: str, conversation_history: dict, is_task: bool, subscribed: bool, uploaded_image_url: str = None
):
    """
    Given a query, determine which of the available tools the agent should use in order to answer appropriately.
    """

    tool_options = dict()
    tool_options_str = ""

    for tool, description in tool_descriptions_for_llm.items():
        tool_options[tool.value] = description
        tool_options_str += f'- "{tool.value}": "{description}"\n'

    chat_history = construct_chat_history(conversation_history)

    if uploaded_image_url:
        query = f"[placeholder for image attached to this message]\n{query}"

    relevant_tools_prompt = prompts.pick_relevant_information_collection_tools.format(
        query=query,
        tools=tool_options_str,
        chat_history=chat_history,
    )

    with timer("Chat actor: Infer information sources to refer", logger):
        response = await send_message_to_model_wrapper(
            relevant_tools_prompt,
            response_type="json_object",
            subscribed=subscribed,
        )

    try:
        response = response.strip()
        # Remove any markdown json codeblock formatting if present (useful for gemma-2)
        if response.startswith("```json"):
            response = response[7:-3]
        response = json.loads(response)
        response = [q.strip() for q in response["source"] if q.strip()]
        if not isinstance(response, list) or not response or len(response) == 0:
            logger.error(f"Invalid response for determining relevant tools: {response}")
            return tool_options

        final_response = [] if not is_task else [ConversationCommand.AutomatedTask]
        for llm_suggested_tool in response:
            if llm_suggested_tool in tool_options.keys():
                # Check whether the tool exists as a valid ConversationCommand
                final_response.append(ConversationCommand(llm_suggested_tool))

        if is_none_or_empty(final_response):
            final_response = [ConversationCommand.Default]
        return final_response
    except Exception as e:
        logger.error(f"Invalid response for determining relevant tools: {response}")
        return [ConversationCommand.Default]


async def aget_relevant_output_modes(
    query: str, conversation_history: dict, is_task: bool = False, uploaded_image_url: str = None
):
    """
    Given a query, determine which of the available tools the agent should use in order to answer appropriately.
    """

    mode_options = dict()
    mode_options_str = ""

    for mode, description in mode_descriptions_for_llm.items():
        # Do not allow tasks to schedule another task
        if is_task and mode == ConversationCommand.Automation:
            continue
        mode_options[mode.value] = description
        mode_options_str += f'- "{mode.value}": "{description}"\n'

    chat_history = construct_chat_history(conversation_history)

    if uploaded_image_url:
        query = f"[placeholder for image attached to this message]\n{query}"

    relevant_mode_prompt = prompts.pick_relevant_output_mode.format(
        query=query,
        modes=mode_options_str,
        chat_history=chat_history,
    )

    with timer("Chat actor: Infer output mode for chat response", logger):
        response = await send_message_to_model_wrapper(relevant_mode_prompt, response_type="json_object")

    try:
        response = json.loads(response.strip())

        if is_none_or_empty(response):
            return ConversationCommand.Text

        output_mode = response["output"]
        if output_mode in mode_options.keys():
            # Check whether the tool exists as a valid ConversationCommand
            return ConversationCommand(output_mode)

        logger.error(f"Invalid output mode selected: {output_mode}. Defaulting to text.")
        return ConversationCommand.Text
    except Exception:
        logger.error(f"Invalid response for determining output mode: {response}")
        return ConversationCommand.Text


async def infer_webpage_urls(
    q: str, conversation_history: dict, location_data: LocationData, user: KhojUser, uploaded_image_url: str = None
) -> List[str]:
    """
    Infer webpage links from the given query
    """
    location = f"{location_data.city}, {location_data.region}, {location_data.country}" if location_data else "Unknown"
    username = prompts.user_name.format(name=user.get_full_name()) if user.get_full_name() else ""
    chat_history = construct_chat_history(conversation_history)

    utc_date = datetime.utcnow().strftime("%Y-%m-%d")
    online_queries_prompt = prompts.infer_webpages_to_read.format(
        current_date=utc_date,
        query=q,
        chat_history=chat_history,
        location=location,
        username=username,
    )

    with timer("Chat actor: Infer webpage urls to read", logger):
        response = await send_message_to_model_wrapper(
            online_queries_prompt, uploaded_image_url=uploaded_image_url, response_type="json_object"
        )

    # Validate that the response is a non-empty, JSON-serializable list of URLs
    try:
        response = response.strip()
        urls = json.loads(response)
        valid_unique_urls = {str(url).strip() for url in urls["links"] if is_valid_url(url)}
        if is_none_or_empty(valid_unique_urls):
            raise ValueError(f"Invalid list of urls: {response}")
        return list(valid_unique_urls)
    except Exception:
        raise ValueError(f"Invalid list of urls: {response}")


async def generate_online_subqueries(
    q: str, conversation_history: dict, location_data: LocationData, user: KhojUser, uploaded_image_url: str = None
) -> List[str]:
    """
    Generate subqueries from the given query
    """
    location = f"{location_data.city}, {location_data.region}, {location_data.country}" if location_data else "Unknown"
    username = prompts.user_name.format(name=user.get_full_name()) if user.get_full_name() else ""
    chat_history = construct_chat_history(conversation_history)

    utc_date = datetime.utcnow().strftime("%Y-%m-%d")
    online_queries_prompt = prompts.online_search_conversation_subqueries.format(
        current_date=utc_date,
        query=q,
        chat_history=chat_history,
        location=location,
        username=username,
    )

    with timer("Chat actor: Generate online search subqueries", logger):
        response = await send_message_to_model_wrapper(
            online_queries_prompt, uploaded_image_url=uploaded_image_url, response_type="json_object"
        )

    # Validate that the response is a non-empty, JSON-serializable list
    try:
        response = response.strip()
        # Remove any markdown json codeblock formatting if present (useful for gemma-2)
        if response.startswith("```json") and response.endswith("```"):
            response = response[7:-3]
        response = json.loads(response)
        response = [q.strip() for q in response["queries"] if q.strip()]
        if not isinstance(response, list) or not response or len(response) == 0:
            logger.error(f"Invalid response for constructing subqueries: {response}. Returning original query: {q}")
            return [q]
        return response
    except Exception as e:
        logger.error(f"Invalid response for constructing subqueries: {response}. Returning original query: {q}")
        return [q]


async def schedule_query(q: str, conversation_history: dict, uploaded_image_url: str = None) -> Tuple[str, ...]:
    """
    Schedule the date, time to run the query. Assume the server timezone is UTC.
    """
    chat_history = construct_chat_history(conversation_history)

    crontime_prompt = prompts.crontime_prompt.format(
        query=q,
        chat_history=chat_history,
    )

    raw_response = await send_message_to_model_wrapper(
        crontime_prompt, uploaded_image_url=uploaded_image_url, response_type="json_object"
    )

    # Validate that the response is a non-empty, JSON-serializable list
    try:
        raw_response = raw_response.strip()
        response: Dict[str, str] = json.loads(raw_response)
        if not response or not isinstance(response, Dict) or len(response) != 3:
            raise AssertionError(f"Invalid response for scheduling query : {response}")
        return response.get("crontime"), response.get("query"), response.get("subject")
    except Exception:
        raise AssertionError(f"Invalid response for scheduling query: {raw_response}")


async def extract_relevant_info(q: str, corpus: str, subscribed: bool) -> Union[str, None]:
    """
    Extract relevant information for a given query from the target corpus
    """

    if is_none_or_empty(corpus) or is_none_or_empty(q):
        return None

    extract_relevant_information = prompts.extract_relevant_information.format(
        query=q,
        corpus=corpus.strip(),
    )

    chat_model: ChatModelOptions = await ConversationAdapters.aget_default_conversation_config()

    with timer("Chat actor: Extract relevant information from data", logger):
        response = await send_message_to_model_wrapper(
            extract_relevant_information,
            prompts.system_prompt_extract_relevant_information,
            chat_model_option=chat_model,
            subscribed=subscribed,
        )
    return response.strip()


async def extract_relevant_summary(
    q: str, corpus: str, subscribed: bool = False, uploaded_image_url: str = None
) -> Union[str, None]:
    """
    Extract relevant information for a given query from the target corpus
    """

    if is_none_or_empty(corpus) or is_none_or_empty(q):
        return None

    extract_relevant_information = prompts.extract_relevant_summary.format(
        query=q,
        corpus=corpus.strip(),
    )

    chat_model: ChatModelOptions = await ConversationAdapters.aget_default_conversation_config()

    with timer("Chat actor: Extract relevant information from data", logger):
        response = await send_message_to_model_wrapper(
            extract_relevant_information,
            prompts.system_prompt_extract_relevant_summary,
            chat_model_option=chat_model,
            subscribed=subscribed,
            uploaded_image_url=uploaded_image_url,
        )
    return response.strip()


async def generate_better_image_prompt(
    q: str,
    conversation_history: str,
    location_data: LocationData,
    note_references: List[Dict[str, Any]],
    online_results: Optional[dict] = None,
    model_type: Optional[str] = None,
    subscribed: bool = False,
    uploaded_image_url: Optional[str] = None,
) -> str:
    """
    Generate a better image prompt from the given query
    """

    today_date = datetime.now(tz=timezone.utc).strftime("%Y-%m-%d, %A")
    model_type = model_type or TextToImageModelConfig.ModelType.OPENAI

    if location_data:
        location = f"{location_data.city}, {location_data.region}, {location_data.country}"
        location_prompt = prompts.user_location.format(location=location)
    else:
        location_prompt = "Unknown"

    user_references = "\n\n".join([f"# {item['compiled']}" for item in note_references])

    simplified_online_results = {}

    if online_results:
        for result in online_results:
            if online_results[result].get("answerBox"):
                simplified_online_results[result] = online_results[result]["answerBox"]
            elif online_results[result].get("webpages"):
                simplified_online_results[result] = online_results[result]["webpages"]

    if model_type == TextToImageModelConfig.ModelType.OPENAI:
        image_prompt = prompts.image_generation_improve_prompt_dalle.format(
            query=q,
            chat_history=conversation_history,
            location=location_prompt,
            current_date=today_date,
            references=user_references,
            online_results=simplified_online_results,
        )
    elif model_type == TextToImageModelConfig.ModelType.STABILITYAI:
        image_prompt = prompts.image_generation_improve_prompt_sd.format(
            query=q,
            chat_history=conversation_history,
            location=location_prompt,
            current_date=today_date,
            references=user_references,
            online_results=simplified_online_results,
        )

    chat_model: ChatModelOptions = await ConversationAdapters.aget_default_conversation_config()

    with timer("Chat actor: Generate contextual image prompt", logger):
        response = await send_message_to_model_wrapper(
            image_prompt, chat_model_option=chat_model, subscribed=subscribed, uploaded_image_url=uploaded_image_url
        )
        response = response.strip()
        if response.startswith(('"', "'")) and response.endswith(('"', "'")):
            response = response[1:-1]

    return response


async def send_message_to_model_wrapper(
    message: str,
    system_message: str = "",
    response_type: str = "text",
    chat_model_option: ChatModelOptions = None,
    subscribed: bool = False,
    uploaded_image_url: str = None,
):
    conversation_config: ChatModelOptions = (
        chat_model_option or await ConversationAdapters.aget_default_conversation_config()
    )

    vision_available = conversation_config.vision_enabled
    if not vision_available and uploaded_image_url:
        vision_enabled_config = ConversationAdapters.get_vision_enabled_config()
        if vision_enabled_config:
            conversation_config = vision_enabled_config
            vision_available = True

    chat_model = conversation_config.chat_model
    max_tokens = (
        conversation_config.subscribed_max_prompt_size
        if subscribed and conversation_config.subscribed_max_prompt_size
        else conversation_config.max_prompt_size
    )
    tokenizer = conversation_config.tokenizer
<<<<<<< HEAD
    model_type = conversation_config.model_type
=======
    vision_available = conversation_config.vision_enabled
>>>>>>> 549686a7

    if model_type == "offline":
        if state.offline_chat_processor_config is None or state.offline_chat_processor_config.loaded_model is None:
            state.offline_chat_processor_config = OfflineChatProcessorModel(chat_model, max_tokens)

        loaded_model = state.offline_chat_processor_config.loaded_model
        truncated_messages = generate_chatml_messages_with_context(
            user_message=message,
            system_message=system_message,
            model_name=chat_model,
            loaded_model=loaded_model,
            tokenizer_name=tokenizer,
            max_prompt_size=max_tokens,
            vision_enabled=vision_available,
        )

        return send_message_to_model_offline(
            messages=truncated_messages,
            loaded_model=loaded_model,
            model=chat_model,
            streaming=False,
            response_type=response_type,
        )

    elif model_type == "openai":
        openai_chat_config = conversation_config.openai_config
        api_key = openai_chat_config.api_key
        api_base_url = openai_chat_config.api_base_url
        truncated_messages = generate_chatml_messages_with_context(
            user_message=message,
            system_message=system_message,
            model_name=chat_model,
            max_prompt_size=max_tokens,
            tokenizer_name=tokenizer,
            vision_enabled=vision_available,
            uploaded_image_url=uploaded_image_url,
        )

        openai_response = send_message_to_model(
            messages=truncated_messages,
            api_key=api_key,
            model=chat_model,
            response_type=response_type,
            api_base_url=api_base_url,
        )

        return openai_response
    elif model_type == "anthropic":
        api_key = conversation_config.openai_config.api_key
        truncated_messages = generate_chatml_messages_with_context(
            user_message=message,
            system_message=system_message,
            model_name=chat_model,
            max_prompt_size=max_tokens,
            tokenizer_name=tokenizer,
            vision_enabled=vision_available,
        )

        return anthropic_send_message_to_model(
            messages=truncated_messages,
            api_key=api_key,
            model=chat_model,
        )
    elif model_type == "gemini":
        api_key = conversation_config.openai_config.api_key
        truncated_messages = generate_chatml_messages_with_context(
            user_message=message,
            system_message=system_message,
            model_name=chat_model,
            max_prompt_size=max_tokens,
            tokenizer_name=tokenizer,
        )

        return gemini_send_message_to_model(
            messages=truncated_messages, api_key=api_key, model=chat_model, response_type=response_type
        )
    else:
        raise HTTPException(status_code=500, detail="Invalid conversation config")


def send_message_to_model_wrapper_sync(
    message: str,
    system_message: str = "",
    response_type: str = "text",
):
    conversation_config: ChatModelOptions = ConversationAdapters.get_default_conversation_config()

    if conversation_config is None:
        raise HTTPException(status_code=500, detail="Contact the server administrator to set a default chat model.")

    chat_model = conversation_config.chat_model
    max_tokens = conversation_config.max_prompt_size
    vision_available = conversation_config.vision_enabled

    if conversation_config.model_type == "offline":
        if state.offline_chat_processor_config is None or state.offline_chat_processor_config.loaded_model is None:
            state.offline_chat_processor_config = OfflineChatProcessorModel(chat_model, max_tokens)

        loaded_model = state.offline_chat_processor_config.loaded_model
        truncated_messages = generate_chatml_messages_with_context(
            user_message=message,
            system_message=system_message,
            model_name=chat_model,
            loaded_model=loaded_model,
            vision_enabled=vision_available,
        )

        return send_message_to_model_offline(
            messages=truncated_messages,
            loaded_model=loaded_model,
            model=chat_model,
            streaming=False,
            response_type=response_type,
        )

    elif conversation_config.model_type == "openai":
        api_key = conversation_config.openai_config.api_key
        truncated_messages = generate_chatml_messages_with_context(
            user_message=message,
            system_message=system_message,
            model_name=chat_model,
            vision_enabled=vision_available,
        )

        openai_response = send_message_to_model(
            messages=truncated_messages, api_key=api_key, model=chat_model, response_type=response_type
        )

        return openai_response

    elif conversation_config.model_type == "anthropic":
        api_key = conversation_config.openai_config.api_key
        truncated_messages = generate_chatml_messages_with_context(
            user_message=message,
            system_message=system_message,
            model_name=chat_model,
            max_prompt_size=max_tokens,
            vision_enabled=vision_available,
        )

        return anthropic_send_message_to_model(
            messages=truncated_messages,
            api_key=api_key,
            model=chat_model,
        )
    else:
        raise HTTPException(status_code=500, detail="Invalid conversation config")


def generate_chat_response(
    q: str,
    meta_log: dict,
    conversation: Conversation,
    compiled_references: List[Dict] = [],
    online_results: Dict[str, Dict] = {},
    inferred_queries: List[str] = [],
    conversation_commands: List[ConversationCommand] = [ConversationCommand.Default],
    user: KhojUser = None,
    client_application: ClientApplication = None,
    conversation_id: int = None,
    location_data: LocationData = None,
    user_name: Optional[str] = None,
    uploaded_image_url: Optional[str] = None,
) -> Tuple[Union[ThreadedGenerator, Iterator[str]], Dict[str, str]]:
    # Initialize Variables
    chat_response = None
    logger.debug(f"Conversation Types: {conversation_commands}")

    metadata = {}
    agent = AgentAdapters.get_conversation_agent_by_id(conversation.agent.id) if conversation.agent else None
    try:
        partial_completion = partial(
            save_to_conversation_log,
            q,
            user=user,
            meta_log=meta_log,
            compiled_references=compiled_references,
            online_results=online_results,
            inferred_queries=inferred_queries,
            client_application=client_application,
            conversation_id=conversation_id,
            uploaded_image_url=uploaded_image_url,
        )

        conversation_config = ConversationAdapters.get_valid_conversation_config(user, conversation)
        vision_available = conversation_config.vision_enabled
        if not vision_available and uploaded_image_url:
            vision_enabled_config = ConversationAdapters.get_vision_enabled_config()
            if vision_enabled_config:
                conversation_config = vision_enabled_config
                vision_available = True

        if conversation_config.model_type == "offline":
            loaded_model = state.offline_chat_processor_config.loaded_model
            chat_response = converse_offline(
                references=compiled_references,
                online_results=online_results,
                user_query=q,
                loaded_model=loaded_model,
                conversation_log=meta_log,
                completion_func=partial_completion,
                conversation_commands=conversation_commands,
                model=conversation_config.chat_model,
                max_prompt_size=conversation_config.max_prompt_size,
                tokenizer_name=conversation_config.tokenizer,
                location_data=location_data,
                user_name=user_name,
                agent=agent,
            )

        elif conversation_config.model_type == "openai":
            openai_chat_config = conversation_config.openai_config
            api_key = openai_chat_config.api_key
            chat_model = conversation_config.chat_model
            chat_response = converse(
                compiled_references,
                q,
                image_url=uploaded_image_url,
                online_results=online_results,
                conversation_log=meta_log,
                model=chat_model,
                api_key=api_key,
                api_base_url=openai_chat_config.api_base_url,
                completion_func=partial_completion,
                conversation_commands=conversation_commands,
                max_prompt_size=conversation_config.max_prompt_size,
                tokenizer_name=conversation_config.tokenizer,
                location_data=location_data,
                user_name=user_name,
                agent=agent,
                vision_available=vision_available,
            )

        elif conversation_config.model_type == "anthropic":
            api_key = conversation_config.openai_config.api_key
            chat_response = converse_anthropic(
                compiled_references,
                q,
                online_results,
                meta_log,
                model=conversation_config.chat_model,
                api_key=api_key,
                completion_func=partial_completion,
                conversation_commands=conversation_commands,
                max_prompt_size=conversation_config.max_prompt_size,
                tokenizer_name=conversation_config.tokenizer,
                location_data=location_data,
                user_name=user_name,
                agent=agent,
            )
        elif conversation_config.model_type == "gemini":
            api_key = conversation_config.openai_config.api_key
            chat_response = converse_gemini(
                compiled_references,
                q,
                online_results,
                meta_log,
                model=conversation_config.chat_model,
                api_key=api_key,
                completion_func=partial_completion,
                conversation_commands=conversation_commands,
                max_prompt_size=conversation_config.max_prompt_size,
                tokenizer_name=conversation_config.tokenizer,
                location_data=location_data,
                user_name=user_name,
                agent=agent,
            )

        metadata.update({"chat_model": conversation_config.chat_model})

    except Exception as e:
        logger.error(e, exc_info=True)
        raise HTTPException(status_code=500, detail=str(e))

    return chat_response, metadata


async def text_to_image(
    message: str,
    user: KhojUser,
    conversation_log: dict,
    location_data: LocationData,
    references: List[Dict[str, Any]],
    online_results: Dict[str, Any],
    subscribed: bool = False,
    send_status_func: Optional[Callable] = None,
    uploaded_image_url: Optional[str] = None,
):
    status_code = 200
    image = None
    response = None
    image_url = None
    intent_type = ImageIntentType.TEXT_TO_IMAGE_V3

    text_to_image_config = await ConversationAdapters.aget_user_text_to_image_model(user)
    if not text_to_image_config:
        # If the user has not configured a text to image model, return an unsupported on server error
        status_code = 501
        message = "Failed to generate image. Setup image generation on the server."
        yield image_url or image, status_code, message, intent_type.value
        return

    text2image_model = text_to_image_config.model_name
    chat_history = ""
    for chat in conversation_log.get("chat", [])[-4:]:
        if chat["by"] == "khoj" and chat["intent"].get("type") in ["remember", "reminder"]:
            chat_history += f"Q: {chat['intent']['query']}\n"
            chat_history += f"A: {chat['message']}\n"
        elif chat["by"] == "khoj" and "text-to-image" in chat["intent"].get("type"):
            chat_history += f"Q: Prompt: {chat['intent']['query']}\n"
            chat_history += f"A: Improved Prompt: {chat['intent']['inferred-queries'][0]}\n"

    if send_status_func:
        async for event in send_status_func("**Enhancing the Painting Prompt**"):
            yield {ChatEvent.STATUS: event}
    improved_image_prompt = await generate_better_image_prompt(
        message,
        chat_history,
        location_data=location_data,
        note_references=references,
        online_results=online_results,
        model_type=text_to_image_config.model_type,
        subscribed=subscribed,
        uploaded_image_url=uploaded_image_url,
    )

    if send_status_func:
        async for event in send_status_func(f"**Painting to Imagine**:\n{improved_image_prompt}"):
            yield {ChatEvent.STATUS: event}

    if text_to_image_config.model_type == TextToImageModelConfig.ModelType.OPENAI:
        with timer("Generate image with OpenAI", logger):
            if text_to_image_config.api_key:
                api_key = text_to_image_config.api_key
            elif text_to_image_config.openai_config:
                api_key = text_to_image_config.openai_config.api_key
            elif state.openai_client:
                api_key = state.openai_client.api_key
            auth_header = {"Authorization": f"Bearer {api_key}"} if api_key else {}
            try:
                response = state.openai_client.images.generate(
                    prompt=improved_image_prompt,
                    model=text2image_model,
                    response_format="b64_json",
                    extra_headers=auth_header,
                )
                image = response.data[0].b64_json
                decoded_image = base64.b64decode(image)
            except openai.OpenAIError or openai.BadRequestError or openai.APIConnectionError as e:
                if "content_policy_violation" in e.message:
                    logger.error(f"Image Generation blocked by OpenAI: {e}")
                    status_code = e.status_code  # type: ignore
                    message = f"Image generation blocked by OpenAI: {e.message}"  # type: ignore
                    yield image_url or image, status_code, message, intent_type.value
                    return
                else:
                    logger.error(f"Image Generation failed with {e}", exc_info=True)
                    message = f"Image generation failed with OpenAI error: {e.message}"  # type: ignore
                    status_code = e.status_code  # type: ignore
                    yield image_url or image, status_code, message, intent_type.value
                    return

    elif text_to_image_config.model_type == TextToImageModelConfig.ModelType.STABILITYAI:
        with timer("Generate image with Stability AI", logger):
            try:
                response = requests.post(
                    f"https://api.stability.ai/v2beta/stable-image/generate/sd3",
                    headers={"authorization": f"Bearer {text_to_image_config.api_key}", "accept": "image/*"},
                    files={"none": ""},
                    data={
                        "prompt": improved_image_prompt,
                        "model": text2image_model,
                        "mode": "text-to-image",
                        "output_format": "png",
                        "aspect_ratio": "1:1",
                    },
                )
                decoded_image = response.content
            except requests.RequestException as e:
                logger.error(f"Image Generation failed with {e}", exc_info=True)
                message = f"Image generation failed with Stability AI error: {e}"
                status_code = e.status_code  # type: ignore
                yield image_url or image, status_code, message, intent_type.value
                return

    with timer("Convert image to webp", logger):
        # Convert png to webp for faster loading
        webp_image_bytes = convert_image_to_webp(decoded_image)

    with timer("Upload image to S3", logger):
        image_url = upload_image(webp_image_bytes, user.uuid)
    if image_url:
        intent_type = ImageIntentType.TEXT_TO_IMAGE2
    else:
        intent_type = ImageIntentType.TEXT_TO_IMAGE_V3
        image = base64.b64encode(webp_image_bytes).decode("utf-8")

    yield image_url or image, status_code, improved_image_prompt, intent_type.value


class ApiUserRateLimiter:
    def __init__(self, requests: int, subscribed_requests: int, window: int, slug: str):
        self.requests = requests
        self.subscribed_requests = subscribed_requests
        self.window = window
        self.slug = slug

    def __call__(self, request: Request):
        # Rate limiting disabled if billing is disabled
        if state.billing_enabled is False:
            return

        # Rate limiting is disabled if user unauthenticated.
        # Other systems handle authentication
        if not request.user.is_authenticated:
            return

        user: KhojUser = request.user.object
        subscribed = has_required_scope(request, ["premium"])

        # Remove requests outside of the time window
        cutoff = datetime.now(tz=timezone.utc) - timedelta(seconds=self.window)
        count_requests = UserRequests.objects.filter(user=user, created_at__gte=cutoff, slug=self.slug).count()

        # Check if the user has exceeded the rate limit
        if subscribed and count_requests >= self.subscribed_requests:
            raise HTTPException(status_code=429, detail="Slow down! Too Many Requests")
        if not subscribed and count_requests >= self.requests:
            if self.requests >= self.subscribed_requests:
                raise HTTPException(
                    status_code=429,
                    detail="Slow down! Too Many Requests",
                )
            raise HTTPException(
                status_code=429,
                detail="We're glad you're enjoying Khoj! You've exceeded your usage limit for today. Come back tomorrow or subscribe to increase your usage limit via [your settings](https://app.khoj.dev/settings).",
            )

        # Add the current request to the cache
        UserRequests.objects.create(user=user, slug=self.slug)


class ConversationCommandRateLimiter:
    def __init__(self, trial_rate_limit: int, subscribed_rate_limit: int, slug: str):
        self.slug = slug
        self.trial_rate_limit = trial_rate_limit
        self.subscribed_rate_limit = subscribed_rate_limit
        self.restricted_commands = [ConversationCommand.Online, ConversationCommand.Image]

    async def update_and_check_if_valid(self, request: Request, conversation_command: ConversationCommand):
        if state.billing_enabled is False:
            return

        if not request.user.is_authenticated:
            return

        if conversation_command not in self.restricted_commands:
            return

        user: KhojUser = request.user.object
        subscribed = has_required_scope(request, ["premium"])

        # Remove requests outside of the 24-hr time window
        cutoff = datetime.now(tz=timezone.utc) - timedelta(seconds=60 * 60 * 24)
        command_slug = f"{self.slug}_{conversation_command.value}"
        count_requests = await UserRequests.objects.filter(
            user=user, created_at__gte=cutoff, slug=command_slug
        ).acount()

        if subscribed and count_requests >= self.subscribed_rate_limit:
            raise HTTPException(status_code=429, detail="Slow down! Too Many Requests")
        if not subscribed and count_requests >= self.trial_rate_limit:
            raise HTTPException(
                status_code=429,
                detail=f"We're glad you're enjoying Khoj! You've exceeded your `/{conversation_command.value}` command usage limit for today. Subscribe to increase your usage limit via [your settings](https://app.khoj.dev/settings).",
            )
        await UserRequests.objects.acreate(user=user, slug=command_slug)
        return


class ApiIndexedDataLimiter:
    def __init__(
        self,
        incoming_entries_size_limit: float,
        subscribed_incoming_entries_size_limit: float,
        total_entries_size_limit: float,
        subscribed_total_entries_size_limit: float,
    ):
        self.num_entries_size = incoming_entries_size_limit
        self.subscribed_num_entries_size = subscribed_incoming_entries_size_limit
        self.total_entries_size_limit = total_entries_size_limit
        self.subscribed_total_entries_size = subscribed_total_entries_size_limit

    def __call__(self, request: Request, files: List[UploadFile] = None):
        if state.billing_enabled is False:
            return

        subscribed = has_required_scope(request, ["premium"])
        incoming_data_size_mb = 0.0
        deletion_file_names = set()

        if not request.user.is_authenticated or not files:
            return

        user: KhojUser = request.user.object

        for file in files:
            if file.size == 0:
                deletion_file_names.add(file.filename)

            incoming_data_size_mb += file.size / 1024 / 1024

        num_deleted_entries = 0
        for file_path in deletion_file_names:
            deleted_count = EntryAdapters.delete_entry_by_file(user, file_path)
            num_deleted_entries += deleted_count

        logger.info(f"Deleted {num_deleted_entries} entries for user: {user}.")

        if subscribed and incoming_data_size_mb >= self.subscribed_num_entries_size:
            raise HTTPException(status_code=429, detail="Too much data indexed.")
        if not subscribed and incoming_data_size_mb >= self.num_entries_size:
            raise HTTPException(
                status_code=429, detail="Too much data indexed. Subscribe to increase your data index limit."
            )

        user_size_data = EntryAdapters.get_size_of_indexed_data_in_mb(user)
        if subscribed and user_size_data + incoming_data_size_mb >= self.subscribed_total_entries_size:
            raise HTTPException(status_code=429, detail="Too much data indexed.")
        if not subscribed and user_size_data + incoming_data_size_mb >= self.total_entries_size_limit:
            raise HTTPException(
                status_code=429, detail="Too much data indexed. Subscribe to increase your data index limit."
            )


class CommonQueryParamsClass:
    def __init__(
        self,
        client: Optional[str] = None,
        user_agent: Optional[str] = Header(None),
        referer: Optional[str] = Header(None),
        host: Optional[str] = Header(None),
    ):
        self.client = client
        self.user_agent = user_agent
        self.referer = referer
        self.host = host


CommonQueryParams = Annotated[CommonQueryParamsClass, Depends()]


def should_notify(original_query: str, executed_query: str, ai_response: str) -> bool:
    """
    Decide whether to notify the user of the AI response.
    Default to notifying the user for now.
    """
    if any(is_none_or_empty(message) for message in [original_query, executed_query, ai_response]):
        return False

    to_notify_or_not = prompts.to_notify_or_not.format(
        original_query=original_query,
        executed_query=executed_query,
        response=ai_response,
    )

    with timer("Chat actor: Decide to notify user of automation response", logger):
        try:
            # TODO Replace with async call so we don't have to maintain a sync version
            response = send_message_to_model_wrapper_sync(to_notify_or_not)
            should_notify_result = "no" not in response.lower()
            logger.info(f'Decided to {"not " if not should_notify_result else ""}notify user of automation response.')
            return should_notify_result
        except:
            logger.warning(f"Fallback to notify user of automation response as failed to infer should notify or not.")
            return True


def scheduled_chat(
    query_to_run: str,
    scheduling_request: str,
    subject: str,
    user: KhojUser,
    calling_url: URL,
    job_id: str = None,
    conversation_id: int = None,
):
    logger.info(f"Processing scheduled_chat: {query_to_run}")
    if job_id:
        # Get the job object and check whether the time is valid for it to run. This helps avoid race conditions that cause the same job to be run multiple times.
        job = AutomationAdapters.get_automation(user, job_id)
        last_run_time = AutomationAdapters.get_job_last_run(user, job)

        # Convert last_run_time from %Y-%m-%d %I:%M %p %Z to datetime object
        if last_run_time:
            last_run_time = datetime.strptime(last_run_time, "%Y-%m-%d %I:%M %p %Z").replace(tzinfo=timezone.utc)

            # If the last run time was within the last 6 hours, don't run it again. This helps avoid multithreading issues and rate limits.
            if (datetime.now(timezone.utc) - last_run_time).total_seconds() < 21600:
                logger.info(f"Skipping scheduled chat {job_id} as the next run time is in the future.")
                return

    # Extract relevant params from the original URL
    scheme = "http" if not calling_url.is_secure else "https"
    query_dict = parse_qs(calling_url.query)

    # Pop the stream value from query_dict if it exists
    query_dict.pop("stream", None)

    # Replace the original scheduling query with the scheduled query
    query_dict["q"] = [query_to_run]

    # Replace the original conversation_id with the conversation_id
    if conversation_id:
        query_dict["conversation_id"] = [conversation_id]

    # Construct the URL to call the chat API with the scheduled query string
    encoded_query = urlencode(query_dict, doseq=True)
    url = f"{scheme}://{calling_url.netloc}/api/chat?{encoded_query}"

    # Construct the Headers for the chat API
    headers = {"User-Agent": "Khoj"}
    if not state.anonymous_mode:
        # Add authorization request header in non-anonymous mode
        token = get_khoj_tokens(user)
        if is_none_or_empty(token):
            token = create_khoj_token(user).token
        else:
            token = token[0].token
        headers["Authorization"] = f"Bearer {token}"

    # Call the chat API endpoint with authenticated user token and query
    raw_response = requests.get(url, headers=headers)

    # Stop if the chat API call was not successful
    if raw_response.status_code != 200:
        logger.error(f"Failed to run schedule chat: {raw_response.text}, user: {user}, query: {query_to_run}")
        return None

    # Extract the AI response from the chat API response
    cleaned_query = re.sub(r"^/automated_task\s*", "", query_to_run).strip()
    is_image = False
    if raw_response.headers.get("Content-Type") == "application/json":
        response_map = raw_response.json()
        ai_response = response_map.get("response") or response_map.get("image")
        is_image = False
        if type(ai_response) == dict:
            is_image = ai_response.get("image") is not None
    else:
        ai_response = raw_response.text

    # Notify user if the AI response is satisfactory
    if should_notify(original_query=scheduling_request, executed_query=cleaned_query, ai_response=ai_response):
        if is_resend_enabled():
            send_task_email(user.get_short_name(), user.email, cleaned_query, ai_response, subject, is_image)
        else:
            return raw_response


async def create_automation(
    q: str, timezone: str, user: KhojUser, calling_url: URL, meta_log: dict = {}, conversation_id: int = None
):
    crontime, query_to_run, subject = await schedule_query(q, meta_log)
    job = await schedule_automation(query_to_run, subject, crontime, timezone, q, user, calling_url, conversation_id)
    return job, crontime, query_to_run, subject


async def schedule_automation(
    query_to_run: str,
    subject: str,
    crontime: str,
    timezone: str,
    scheduling_request: str,
    user: KhojUser,
    calling_url: URL,
    conversation_id: int,
):
    # Disable minute level automation recurrence
    minute_value = crontime.split(" ")[0]
    if not minute_value.isdigit():
        # Run automation at some random minute (to distribute request load) instead of running every X minutes
        crontime = " ".join([str(math.floor(random() * 60))] + crontime.split(" ")[1:])

    user_timezone = pytz.timezone(timezone)
    trigger = CronTrigger.from_crontab(crontime, user_timezone)
    trigger.jitter = 60
    # Generate id and metadata used by task scheduler and process locks for the task runs
    job_metadata = json.dumps(
        {
            "query_to_run": query_to_run,
            "scheduling_request": scheduling_request,
            "subject": subject,
            "crontime": crontime,
            "conversation_id": conversation_id,
        }
    )
    query_id = hashlib.md5(f"{query_to_run}_{crontime}".encode("utf-8")).hexdigest()
    job_id = f"automation_{user.uuid}_{query_id}"
    job = await sync_to_async(state.scheduler.add_job)(
        run_with_process_lock,
        trigger=trigger,
        args=(
            scheduled_chat,
            f"{ProcessLock.Operation.SCHEDULED_JOB}_{user.uuid}_{query_id}",
        ),
        kwargs={
            "query_to_run": query_to_run,
            "scheduling_request": scheduling_request,
            "subject": subject,
            "user": user,
            "calling_url": calling_url,
            "job_id": job_id,
            "conversation_id": conversation_id,
        },
        id=job_id,
        name=job_metadata,
        max_instances=2,  # Allow second instance to kill any previous instance with stale lock
    )
    return job


def construct_automation_created_message(automation: Job, crontime: str, query_to_run: str, subject: str):
    # Display next run time in user timezone instead of UTC
    schedule = f'{cron_descriptor.get_description(crontime)} {automation.next_run_time.strftime("%Z")}'
    next_run_time = automation.next_run_time.strftime("%Y-%m-%d %I:%M %p %Z")
    # Remove /automated_task prefix from inferred_query
    unprefixed_query_to_run = re.sub(r"^\/automated_task\s*", "", query_to_run)
    # Create the automation response
    automation_icon_url = f"/static/assets/icons/automation.svg"
    return f"""
    ### ![]({automation_icon_url}) Created Automation
- Subject: **{subject}**
- Query to Run: "{unprefixed_query_to_run}"
- Schedule: `{schedule}`
- Next Run At: {next_run_time}

Manage your automations [here](/automations).
    """.strip()


class ChatEvent(Enum):
    START_LLM_RESPONSE = "start_llm_response"
    END_LLM_RESPONSE = "end_llm_response"
    MESSAGE = "message"
    REFERENCES = "references"
    STATUS = "status"


class MessageProcessor:
    def __init__(self):
        self.references = {}
        self.raw_response = ""

    def convert_message_chunk_to_json(self, raw_chunk: str) -> Dict[str, Any]:
        if raw_chunk.startswith("{") and raw_chunk.endswith("}"):
            try:
                json_chunk = json.loads(raw_chunk)
                if "type" not in json_chunk:
                    json_chunk = {"type": "message", "data": json_chunk}
                return json_chunk
            except json.JSONDecodeError:
                return {"type": "message", "data": raw_chunk}
        elif raw_chunk:
            return {"type": "message", "data": raw_chunk}
        return {"type": "", "data": ""}

    def process_message_chunk(self, raw_chunk: str) -> None:
        chunk = self.convert_message_chunk_to_json(raw_chunk)
        if not chunk or not chunk["type"]:
            return

        chunk_type = ChatEvent(chunk["type"])
        if chunk_type == ChatEvent.REFERENCES:
            self.references = chunk["data"]
        elif chunk_type == ChatEvent.MESSAGE:
            chunk_data = chunk["data"]
            if isinstance(chunk_data, dict):
                self.raw_response = self.handle_json_response(chunk_data)
            elif (
                isinstance(chunk_data, str) and chunk_data.strip().startswith("{") and chunk_data.strip().endswith("}")
            ):
                try:
                    json_data = json.loads(chunk_data.strip())
                    self.raw_response = self.handle_json_response(json_data)
                except json.JSONDecodeError:
                    self.raw_response += chunk_data
            else:
                self.raw_response += chunk_data

    def handle_json_response(self, json_data: Dict[str, str]) -> str | Dict[str, str]:
        if "image" in json_data or "details" in json_data:
            return json_data
        if "response" in json_data:
            return json_data["response"]
        return json_data


async def read_chat_stream(response_iterator: AsyncGenerator[str, None]) -> Dict[str, Any]:
    processor = MessageProcessor()
    event_delimiter = "␃🔚␗"
    buffer = ""

    async for chunk in response_iterator:
        # Start buffering chunks until complete event is received
        buffer += chunk

        # Once the buffer contains a complete event
        while event_delimiter in buffer:
            # Extract the event from the buffer
            event, buffer = buffer.split(event_delimiter, 1)
            # Process the event
            if event:
                processor.process_message_chunk(event)

    # Process any remaining data in the buffer
    if buffer:
        processor.process_message_chunk(buffer)

    return {"response": processor.raw_response, "references": processor.references}


def get_user_config(user: KhojUser, request: Request, is_detailed: bool = False):
    user_picture = request.session.get("user", {}).get("picture")
    is_active = has_required_scope(request, ["premium"])
    has_documents = EntryAdapters.user_has_entries(user=user)

    if not is_detailed:
        return {
            "request": request,
            "username": user.username if user else None,
            "user_photo": user_picture,
            "is_active": is_active,
            "has_documents": has_documents,
            "khoj_version": state.khoj_version,
        }

    user_subscription_state = get_user_subscription_state(user.email)
    user_subscription = adapters.get_user_subscription(user.email)
    subscription_renewal_date = (
        user_subscription.renewal_date.strftime("%d %b %Y")
        if user_subscription and user_subscription.renewal_date
        else (user_subscription.created_at + timedelta(days=7)).strftime("%d %b %Y")
    )
    given_name = get_user_name(user)

    enabled_content_sources_set = set(EntryAdapters.get_unique_file_sources(user))
    enabled_content_sources = {
        "computer": ("computer" in enabled_content_sources_set),
        "github": ("github" in enabled_content_sources_set),
        "notion": ("notion" in enabled_content_sources_set),
    }

    notion_oauth_url = get_notion_auth_url(user)
    current_notion_config = get_user_notion_config(user)
    notion_token = current_notion_config.token if current_notion_config else ""

    selected_chat_model_config = (
        ConversationAdapters.get_conversation_config(user) or ConversationAdapters.get_default_conversation_config()
    )
    chat_models = ConversationAdapters.get_conversation_processor_options().all()
    chat_model_options = list()
    for chat_model in chat_models:
        chat_model_options.append({"name": chat_model.chat_model, "id": chat_model.id})

    search_model_options = adapters.get_or_create_search_models().all()
    all_search_model_options = list()
    for search_model_option in search_model_options:
        all_search_model_options.append({"name": search_model_option.name, "id": search_model_option.id})

    current_search_model_option = adapters.get_user_search_model_or_default(user)

    selected_paint_model_config = ConversationAdapters.get_user_text_to_image_model_config(user)
    paint_model_options = ConversationAdapters.get_text_to_image_model_options().all()
    all_paint_model_options = list()
    for paint_model in paint_model_options:
        all_paint_model_options.append({"name": paint_model.model_name, "id": paint_model.id})

    voice_models = ConversationAdapters.get_voice_model_options()
    voice_model_options = list()
    for voice_model in voice_models:
        voice_model_options.append({"name": voice_model.name, "id": voice_model.model_id})

    if len(voice_model_options) == 0:
        eleven_labs_enabled = False
    else:
        eleven_labs_enabled = is_eleven_labs_enabled()

    selected_voice_model_config = ConversationAdapters.get_voice_model_config(user)

    return {
        "request": request,
        # user info
        "username": user.username if user else None,
        "user_photo": user_picture,
        "is_active": is_active,
        "given_name": given_name,
        "phone_number": str(user.phone_number) if user.phone_number else "",
        "is_phone_number_verified": user.verified_phone_number,
        # user content settings
        "enabled_content_source": enabled_content_sources,
        "has_documents": has_documents,
        "notion_token": notion_token,
        # user model settings
        "search_model_options": all_search_model_options,
        "selected_search_model_config": current_search_model_option.id,
        "chat_model_options": chat_model_options,
        "selected_chat_model_config": selected_chat_model_config.id if selected_chat_model_config else None,
        "paint_model_options": all_paint_model_options,
        "selected_paint_model_config": selected_paint_model_config.id if selected_paint_model_config else None,
        "voice_model_options": voice_model_options,
        "selected_voice_model_config": selected_voice_model_config.model_id if selected_voice_model_config else None,
        # user billing info
        "subscription_state": user_subscription_state,
        "subscription_renewal_date": subscription_renewal_date,
        # server settings
        "khoj_cloud_subscription_url": os.getenv("KHOJ_CLOUD_SUBSCRIPTION_URL"),
        "billing_enabled": state.billing_enabled,
        "is_eleven_labs_enabled": eleven_labs_enabled,
        "is_twilio_enabled": is_twilio_enabled(),
        "khoj_version": state.khoj_version,
        "anonymous_mode": state.anonymous_mode,
        "notion_oauth_url": notion_oauth_url,
    }


def configure_content(
    files: Optional[dict[str, dict[str, str]]],
    regenerate: bool = False,
    t: Optional[state.SearchType] = state.SearchType.All,
    user: KhojUser = None,
) -> bool:
    success = True
    if t == None:
        t = state.SearchType.All

    if t is not None and t in [type.value for type in state.SearchType]:
        t = state.SearchType(t)

    if t is not None and not t.value in [type.value for type in state.SearchType]:
        logger.warning(f"🚨 Invalid search type: {t}")
        return False

    search_type = t.value if t else None

    no_documents = all([not files.get(file_type) for file_type in files])

    if files is None:
        logger.warning(f"🚨 No files to process for {search_type} search.")
        return True

    try:
        # Initialize Org Notes Search
        if (search_type == state.SearchType.All.value or search_type == state.SearchType.Org.value) and files["org"]:
            logger.info("🦄 Setting up search for orgmode notes")
            # Extract Entries, Generate Notes Embeddings
            text_search.setup(
                OrgToEntries,
                files.get("org"),
                regenerate=regenerate,
                user=user,
            )
    except Exception as e:
        logger.error(f"🚨 Failed to setup org: {e}", exc_info=True)
        success = False

    try:
        # Initialize Markdown Search
        if (search_type == state.SearchType.All.value or search_type == state.SearchType.Markdown.value) and files[
            "markdown"
        ]:
            logger.info("💎 Setting up search for markdown notes")
            # Extract Entries, Generate Markdown Embeddings
            text_search.setup(
                MarkdownToEntries,
                files.get("markdown"),
                regenerate=regenerate,
                user=user,
            )

    except Exception as e:
        logger.error(f"🚨 Failed to setup markdown: {e}", exc_info=True)
        success = False

    try:
        # Initialize PDF Search
        if (search_type == state.SearchType.All.value or search_type == state.SearchType.Pdf.value) and files["pdf"]:
            logger.info("🖨️ Setting up search for pdf")
            # Extract Entries, Generate PDF Embeddings
            text_search.setup(
                PdfToEntries,
                files.get("pdf"),
                regenerate=regenerate,
                user=user,
            )

    except Exception as e:
        logger.error(f"🚨 Failed to setup PDF: {e}", exc_info=True)
        success = False

    try:
        # Initialize Plaintext Search
        if (search_type == state.SearchType.All.value or search_type == state.SearchType.Plaintext.value) and files[
            "plaintext"
        ]:
            logger.info("📄 Setting up search for plaintext")
            # Extract Entries, Generate Plaintext Embeddings
            text_search.setup(
                PlaintextToEntries,
                files.get("plaintext"),
                regenerate=regenerate,
                user=user,
            )

    except Exception as e:
        logger.error(f"🚨 Failed to setup plaintext: {e}", exc_info=True)
        success = False

    try:
        if no_documents:
            github_config = GithubConfig.objects.filter(user=user).prefetch_related("githubrepoconfig").first()
            if (
                search_type == state.SearchType.All.value or search_type == state.SearchType.Github.value
            ) and github_config is not None:
                logger.info("🐙 Setting up search for github")
                # Extract Entries, Generate Github Embeddings
                text_search.setup(
                    GithubToEntries,
                    None,
                    regenerate=regenerate,
                    user=user,
                    config=github_config,
                )

    except Exception as e:
        logger.error(f"🚨 Failed to setup GitHub: {e}", exc_info=True)
        success = False

    try:
        if no_documents:
            # Initialize Notion Search
            notion_config = NotionConfig.objects.filter(user=user).first()
            if (
                search_type == state.SearchType.All.value or search_type == state.SearchType.Notion.value
            ) and notion_config:
                logger.info("🔌 Setting up search for notion")
                text_search.setup(
                    NotionToEntries,
                    None,
                    regenerate=regenerate,
                    user=user,
                    config=notion_config,
                )

    except Exception as e:
        logger.error(f"🚨 Failed to setup Notion: {e}", exc_info=True)
        success = False

    try:
        # Initialize Image Search
        if (search_type == state.SearchType.All.value or search_type == state.SearchType.Image.value) and files[
            "image"
        ]:
            logger.info("🖼️ Setting up search for images")
            # Extract Entries, Generate Image Embeddings
            text_search.setup(
                ImageToEntries,
                files.get("image"),
                regenerate=regenerate,
                user=user,
            )
    except Exception as e:
        logger.error(f"🚨 Failed to setup images: {e}", exc_info=True)
        success = False
    try:
        if (search_type == state.SearchType.All.value or search_type == state.SearchType.Docx.value) and files["docx"]:
            logger.info("📄 Setting up search for docx")
            text_search.setup(
                DocxToEntries,
                files.get("docx"),
                regenerate=regenerate,
                user=user,
            )
    except Exception as e:
        logger.error(f"🚨 Failed to setup docx: {e}", exc_info=True)
        success = False

    # Invalidate Query Cache
    if user:
        state.query_cache[user.uuid] = LRU()

    return success


def get_notion_auth_url(user: KhojUser):
    if not NOTION_OAUTH_CLIENT_ID or not NOTION_OAUTH_CLIENT_SECRET or not NOTION_REDIRECT_URI:
        return None
    return f"https://api.notion.com/v1/oauth/authorize?client_id={NOTION_OAUTH_CLIENT_ID}&redirect_uri={NOTION_REDIRECT_URI}&response_type=code&state={user.uuid}"<|MERGE_RESOLUTION|>--- conflicted
+++ resolved
@@ -611,11 +611,8 @@
         else conversation_config.max_prompt_size
     )
     tokenizer = conversation_config.tokenizer
-<<<<<<< HEAD
     model_type = conversation_config.model_type
-=======
     vision_available = conversation_config.vision_enabled
->>>>>>> 549686a7
 
     if model_type == "offline":
         if state.offline_chat_processor_config is None or state.offline_chat_processor_config.loaded_model is None:
