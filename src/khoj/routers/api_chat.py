--- conflicted
+++ resolved
@@ -795,16 +795,13 @@
         if ConversationCommand.Online in conversation_commands:
             try:
                 async for result in search_online(
-<<<<<<< HEAD
                     defiltered_query,
                     meta_log,
                     location,
+                    user,
                     subscribed,
                     partial(send_event, ChatEvent.STATUS),
                     custom_filters,
-=======
-                    defiltered_query, meta_log, location, user, partial(send_event, ChatEvent.STATUS), custom_filters
->>>>>>> 8dad9362
                 ):
                     if isinstance(result, dict) and ChatEvent.STATUS in result:
                         yield result[ChatEvent.STATUS]
@@ -821,11 +818,7 @@
         if ConversationCommand.Webpage in conversation_commands:
             try:
                 async for result in read_webpages(
-<<<<<<< HEAD
-                    defiltered_query, meta_log, location, subscribed, partial(send_event, ChatEvent.STATUS)
-=======
-                    defiltered_query, meta_log, location, user, partial(send_event, ChatEvent.STATUS)
->>>>>>> 8dad9362
+                    defiltered_query, meta_log, location, user, subscribed, partial(send_event, ChatEvent.STATUS)
                 ):
                     if isinstance(result, dict) and ChatEvent.STATUS in result:
                         yield result[ChatEvent.STATUS]
