import asyncio
import base64
import json
import logging
import time
from datetime import datetime
from functools import partial
from typing import Dict, Optional
from urllib.parse import unquote

from asgiref.sync import sync_to_async
from fastapi import APIRouter, Depends, HTTPException, Request
from fastapi.requests import Request
from fastapi.responses import Response, StreamingResponse
from starlette.authentication import has_required_scope, requires

from khoj.app.settings import ALLOWED_HOSTS
from khoj.database.adapters import (
    ConversationAdapters,
    EntryAdapters,
    FileObjectAdapters,
    PublicConversationAdapters,
    aget_user_name,
)
from khoj.database.models import KhojUser
from khoj.processor.conversation.prompts import help_message, no_entries_found
from khoj.processor.conversation.utils import save_to_conversation_log
from khoj.processor.speech.text_to_speech import generate_text_to_speech
from khoj.processor.tools.online_search import read_webpages, search_online
from khoj.routers.api import extract_references_and_questions
from khoj.routers.helpers import (
    ApiUserRateLimiter,
    ChatEvent,
    CommonQueryParams,
    ConversationCommandRateLimiter,
    agenerate_chat_response,
    aget_relevant_information_sources,
    aget_relevant_output_modes,
    construct_automation_created_message,
    create_automation,
    extract_relevant_summary,
    get_conversation_command,
    is_query_empty,
    is_ready_to_chat,
    read_chat_stream,
    text_to_image,
    update_telemetry_state,
    validate_conversation_config,
)
from khoj.routers.storage import upload_image_bucket
from khoj.utils import state
from khoj.utils.helpers import (
    AsyncIteratorWrapper,
    ConversationCommand,
    command_descriptions,
    get_device,
    is_none_or_empty,
)
from khoj.utils.rawconfig import FileFilterRequest, FilesFilterRequest, LocationData

# Initialize Router
logger = logging.getLogger(__name__)
conversation_command_rate_limiter = ConversationCommandRateLimiter(
    trial_rate_limit=100, subscribed_rate_limit=100, slug="command"
)


api_chat = APIRouter()

from pydantic import BaseModel

from khoj.routers.email import send_query_feedback


@api_chat.get("/conversation/file-filters/{conversation_id}", response_class=Response)
@requires(["authenticated"])
def get_file_filter(request: Request, conversation_id: str) -> Response:
    conversation = ConversationAdapters.get_conversation_by_user(
        request.user.object, conversation_id=int(conversation_id)
    )
    if not conversation:
        return Response(content=json.dumps({"status": "error", "message": "Conversation not found"}), status_code=404)

    # get all files from "computer"
    file_list = EntryAdapters.get_all_filenames_by_source(request.user.object, "computer")
    file_filters = []
    for file in conversation.file_filters:
        if file in file_list:
            file_filters.append(file)
    return Response(content=json.dumps(file_filters), media_type="application/json", status_code=200)


@api_chat.delete("/conversation/file-filters/bulk", response_class=Response)
@requires(["authenticated"])
def remove_files_filter(request: Request, filter: FilesFilterRequest) -> Response:
    conversation_id = int(filter.conversation_id)
    files_filter = filter.filenames
    file_filters = ConversationAdapters.remove_files_from_filter(request.user.object, conversation_id, files_filter)
    return Response(content=json.dumps(file_filters), media_type="application/json", status_code=200)


@api_chat.post("/conversation/file-filters/bulk", response_class=Response)
@requires(["authenticated"])
def add_files_filter(request: Request, filter: FilesFilterRequest):
    try:
        conversation_id = int(filter.conversation_id)
        files_filter = filter.filenames
        file_filters = ConversationAdapters.add_files_to_filter(request.user.object, conversation_id, files_filter)
        return Response(content=json.dumps(file_filters), media_type="application/json", status_code=200)
    except Exception as e:
        logger.error(f"Error adding file filter {filter.filename}: {e}", exc_info=True)
        raise HTTPException(status_code=422, detail=str(e))


@api_chat.post("/conversation/file-filters", response_class=Response)
@requires(["authenticated"])
def add_file_filter(request: Request, filter: FileFilterRequest):
    try:
        conversation_id = int(filter.conversation_id)
        files_filter = [filter.filename]
        file_filters = ConversationAdapters.add_files_to_filter(request.user.object, conversation_id, files_filter)
        return Response(content=json.dumps(file_filters), media_type="application/json", status_code=200)
    except Exception as e:
        logger.error(f"Error adding file filter {filter.filename}: {e}", exc_info=True)
        raise HTTPException(status_code=422, detail=str(e))


@api_chat.delete("/conversation/file-filters", response_class=Response)
@requires(["authenticated"])
def remove_file_filter(request: Request, filter: FileFilterRequest) -> Response:
    conversation_id = int(filter.conversation_id)
    files_filter = [filter.filename]
    file_filters = ConversationAdapters.remove_files_from_filter(request.user.object, conversation_id, files_filter)
    return Response(content=json.dumps(file_filters), media_type="application/json", status_code=200)


class FeedbackData(BaseModel):
    uquery: str
    kquery: str
    sentiment: str


@api_chat.post("/feedback")
@requires(["authenticated"])
async def sendfeedback(request: Request, data: FeedbackData):
    user: KhojUser = request.user.object
    await send_query_feedback(data.uquery, data.kquery, data.sentiment, user.email)


@api_chat.post("/speech")
@requires(["authenticated"])
async def text_to_speech(
    request: Request,
    common: CommonQueryParams,
    text: str,
    rate_limiter_per_minute=Depends(
        ApiUserRateLimiter(requests=20, subscribed_requests=20, window=60, slug="chat_minute")
    ),
    rate_limiter_per_day=Depends(
        ApiUserRateLimiter(requests=50, subscribed_requests=300, window=60 * 60 * 24, slug="chat_day")
    ),
) -> Response:
    voice_model = await ConversationAdapters.aget_voice_model_config(request.user.object)

    params = {"text_to_speak": text}

    if voice_model:
        params["voice_id"] = voice_model.model_id

    speech_stream = generate_text_to_speech(**params)
    return StreamingResponse(speech_stream.iter_content(chunk_size=1024), media_type="audio/mpeg")


@api_chat.get("/starters", response_class=Response)
@requires(["authenticated"])
async def chat_starters(
    request: Request,
    common: CommonQueryParams,
) -> Response:
    user: KhojUser = request.user.object
    starter_questions = await ConversationAdapters.aget_conversation_starters(user)
    return Response(content=json.dumps(starter_questions), media_type="application/json", status_code=200)


@api_chat.get("/history")
@requires(["authenticated"])
def chat_history(
    request: Request,
    common: CommonQueryParams,
    conversation_id: Optional[int] = None,
    n: Optional[int] = None,
):
    user = request.user.object
    validate_conversation_config()

    # Load Conversation History
    conversation = ConversationAdapters.get_conversation_by_user(
        user=user, client_application=request.user.client_app, conversation_id=conversation_id
    )

    if conversation is None:
        return Response(
            content=json.dumps({"status": "error", "message": f"Conversation: {conversation_id} not found"}),
            status_code=404,
        )

    agent_metadata = None
    if conversation.agent:
        agent_metadata = {
            "slug": conversation.agent.slug,
            "name": conversation.agent.name,
            "avatar": conversation.agent.avatar,
            "isCreator": conversation.agent.creator == user,
            "color": conversation.agent.style_color,
            "icon": conversation.agent.style_icon,
            "persona": conversation.agent.personality,
        }

    meta_log = conversation.conversation_log
    meta_log.update(
        {
            "conversation_id": conversation.id,
            "slug": conversation.title if conversation.title else conversation.slug,
            "agent": agent_metadata,
        }
    )

    if n:
        # Get latest N messages if N > 0
        if n > 0 and meta_log.get("chat"):
            meta_log["chat"] = meta_log["chat"][-n:]
        # Else return all messages except latest N
        elif n < 0 and meta_log.get("chat"):
            meta_log["chat"] = meta_log["chat"][:n]

    update_telemetry_state(
        request=request,
        telemetry_type="api",
        api="chat_history",
        **common.__dict__,
    )

    return {"status": "ok", "response": meta_log}


@api_chat.get("/share/history")
def get_shared_chat(
    request: Request,
    common: CommonQueryParams,
    public_conversation_slug: str,
    n: Optional[int] = None,
):
    user = request.user.object if request.user.is_authenticated else None

    # Load Conversation History
    conversation = PublicConversationAdapters.get_public_conversation_by_slug(public_conversation_slug)

    if conversation is None:
        return Response(
            content=json.dumps({"status": "error", "message": f"Conversation: {public_conversation_slug} not found"}),
            status_code=404,
        )

    agent_metadata = None
    if conversation.agent:
        agent_metadata = {
            "slug": conversation.agent.slug,
            "name": conversation.agent.name,
            "avatar": conversation.agent.avatar,
            "isCreator": conversation.agent.creator == user,
            "color": conversation.agent.style_color,
            "icon": conversation.agent.style_icon,
            "persona": conversation.agent.personality,
        }

    meta_log = conversation.conversation_log
    scrubbed_title = conversation.title if conversation.title else conversation.slug

    if scrubbed_title:
        scrubbed_title = scrubbed_title.replace("-", " ")

    meta_log.update(
        {
            "conversation_id": conversation.id,
            "slug": scrubbed_title,
            "agent": agent_metadata,
        }
    )

    if n:
        # Get latest N messages if N > 0
        if n > 0 and meta_log.get("chat"):
            meta_log["chat"] = meta_log["chat"][-n:]
        # Else return all messages except latest N
        elif n < 0 and meta_log.get("chat"):
            meta_log["chat"] = meta_log["chat"][:n]

    update_telemetry_state(
        request=request,
        telemetry_type="api",
        api="chat_history",
        **common.__dict__,
    )

    return {"status": "ok", "response": meta_log}


@api_chat.delete("/history")
@requires(["authenticated"])
async def clear_chat_history(
    request: Request,
    common: CommonQueryParams,
    conversation_id: Optional[int] = None,
):
    user = request.user.object

    # Clear Conversation History
    await ConversationAdapters.adelete_conversation_by_user(user, request.user.client_app, conversation_id)

    update_telemetry_state(
        request=request,
        telemetry_type="api",
        api="clear_chat_history",
        **common.__dict__,
    )

    return {"status": "ok", "message": "Conversation history cleared"}


@api_chat.post("/share/fork")
@requires(["authenticated"])
def fork_public_conversation(
    request: Request,
    common: CommonQueryParams,
    public_conversation_slug: str,
):
    user = request.user.object

    # Load Conversation History
    public_conversation = PublicConversationAdapters.get_public_conversation_by_slug(public_conversation_slug)

    # Duplicate Public Conversation to User's Private Conversation
    new_conversation = ConversationAdapters.create_conversation_from_public_conversation(
        user, public_conversation, request.user.client_app
    )

    chat_metadata = {"forked_conversation": public_conversation.slug}

    update_telemetry_state(
        request=request,
        telemetry_type="api",
        api="fork_public_conversation",
        **common.__dict__,
        metadata=chat_metadata,
    )

    redirect_uri = str(request.app.url_path_for("chat_page"))

    return Response(
        status_code=200,
        content=json.dumps(
            {
                "status": "ok",
                "next_url": redirect_uri,
                "conversation_id": new_conversation.id,
            }
        ),
    )


@api_chat.post("/share")
@requires(["authenticated"])
def duplicate_chat_history_public_conversation(
    request: Request,
    common: CommonQueryParams,
    conversation_id: int,
):
    user = request.user.object
    domain = request.headers.get("host")
    scheme = request.url.scheme

    # Throw unauthorized exception if domain not in ALLOWED_HOSTS
    host_domain = domain.split(":")[0]
    if host_domain not in ALLOWED_HOSTS:
        raise HTTPException(status_code=401, detail="Unauthorized domain")

    # Duplicate Conversation History to Public Conversation
    conversation = ConversationAdapters.get_conversation_by_user(user, request.user.client_app, conversation_id)
    public_conversation = ConversationAdapters.make_public_conversation_copy(conversation)
    public_conversation_url = PublicConversationAdapters.get_public_conversation_url(public_conversation)

    update_telemetry_state(
        request=request,
        telemetry_type="api",
        api="post_chat_share",
        **common.__dict__,
    )

    return Response(
        status_code=200, content=json.dumps({"status": "ok", "url": f"{scheme}://{domain}{public_conversation_url}"})
    )


@api_chat.get("/sessions")
@requires(["authenticated"])
def chat_sessions(
    request: Request,
    common: CommonQueryParams,
    recent: Optional[bool] = False,
):
    user = request.user.object

    # Load Conversation Sessions
    conversations = ConversationAdapters.get_conversation_sessions(user, request.user.client_app)
    if recent:
        conversations = conversations[:8]

    sessions = conversations.values_list(
        "id", "slug", "title", "agent__slug", "agent__name", "agent__avatar", "created_at", "updated_at"
    )

    session_values = [
        {
            "conversation_id": session[0],
            "slug": session[2] or session[1],
            "agent_name": session[4],
            "agent_avatar": session[5],
            "created": session[6].strftime("%Y-%m-%d %H:%M:%S"),
            "updated": session[7].strftime("%Y-%m-%d %H:%M:%S"),
        }
        for session in sessions
    ]

    update_telemetry_state(
        request=request,
        telemetry_type="api",
        api="chat_sessions",
        **common.__dict__,
    )

    return Response(content=json.dumps(session_values), media_type="application/json", status_code=200)


@api_chat.post("/sessions")
@requires(["authenticated"])
async def create_chat_session(
    request: Request,
    common: CommonQueryParams,
    agent_slug: Optional[str] = None,
):
    user = request.user.object

    # Create new Conversation Session
    conversation = await ConversationAdapters.acreate_conversation_session(user, request.user.client_app, agent_slug)

    response = {"conversation_id": conversation.id}

    conversation_metadata = {
        "agent": agent_slug,
    }

    update_telemetry_state(
        request=request,
        telemetry_type="api",
        api="create_chat_sessions",
        metadata=conversation_metadata,
        **common.__dict__,
    )

    return Response(content=json.dumps(response), media_type="application/json", status_code=200)


@api_chat.get("/options", response_class=Response)
async def chat_options(
    request: Request,
    common: CommonQueryParams,
) -> Response:
    cmd_options = {}
    for cmd in ConversationCommand:
        if cmd in command_descriptions:
            cmd_options[cmd.value] = command_descriptions[cmd]

    update_telemetry_state(
        request=request,
        telemetry_type="api",
        api="chat_options",
        **common.__dict__,
    )
    return Response(content=json.dumps(cmd_options), media_type="application/json", status_code=200)


@api_chat.patch("/title", response_class=Response)
@requires(["authenticated"])
async def set_conversation_title(
    request: Request,
    common: CommonQueryParams,
    title: str,
    conversation_id: Optional[int] = None,
) -> Response:
    user = request.user.object
    title = title.strip()[:200]

    # Set Conversation Title
    conversation = await ConversationAdapters.aset_conversation_title(
        user, request.user.client_app, conversation_id, title
    )

    success = True if conversation else False

    update_telemetry_state(
        request=request,
        telemetry_type="api",
        api="set_conversation_title",
        **common.__dict__,
    )

    return Response(
        content=json.dumps({"status": "ok", "success": success}), media_type="application/json", status_code=200
    )


<<<<<<< HEAD
class ImageUploadObject(BaseModel):
    image: str


@api_chat.post("")
=======
@api_chat.get("")
@requires(["authenticated"])
>>>>>>> 7216a06f
async def chat(
    request: Request,
    common: CommonQueryParams,
    q: str,
    n: int = 7,
    d: float = None,
    stream: Optional[bool] = False,
    title: Optional[str] = None,
    conversation_id: Optional[int] = None,
    city: Optional[str] = None,
    region: Optional[str] = None,
    country: Optional[str] = None,
    timezone: Optional[str] = None,
    image: Optional[ImageUploadObject] = None,
    rate_limiter_per_minute=Depends(
        ApiUserRateLimiter(requests=60, subscribed_requests=60, window=60, slug="chat_minute")
    ),
    rate_limiter_per_day=Depends(
        ApiUserRateLimiter(requests=600, subscribed_requests=600, window=60 * 60 * 24, slug="chat_day")
    ),
):
    async def event_generator(q: str, image: ImageUploadObject):
        start_time = time.perf_counter()
        ttft = None
        chat_metadata: dict = {}
        connection_alive = True
        user: KhojUser = request.user.object
        subscribed: bool = has_required_scope(request, ["premium"])
        event_delimiter = "␃🔚␗"
        q = unquote(q)
        nonlocal conversation_id

        uploaded_image_url = None
        if image:
            decoded_string = unquote(image.image)
            base64_data = decoded_string.split(",")[1]
            image_bytes = base64.b64decode(base64_data)
            try:
                uploaded_image_url = upload_image_bucket(image_bytes, request.user.object.id)
            except:
                uploaded_image_url = None

        async def send_event(event_type: ChatEvent, data: str | dict):
            nonlocal connection_alive, ttft
            if not connection_alive or await request.is_disconnected():
                connection_alive = False
                logger.warn(f"User {user} disconnected from {common.client} client")
                return
            try:
                if event_type == ChatEvent.END_LLM_RESPONSE:
                    collect_telemetry()
                if event_type == ChatEvent.START_LLM_RESPONSE:
                    ttft = time.perf_counter() - start_time
                if event_type == ChatEvent.MESSAGE:
                    yield data
                elif event_type == ChatEvent.REFERENCES or stream:
                    yield json.dumps({"type": event_type.value, "data": data}, ensure_ascii=False)
            except asyncio.CancelledError as e:
                connection_alive = False
                logger.warn(f"User {user} disconnected from {common.client} client: {e}")
                return
            except Exception as e:
                connection_alive = False
                logger.error(f"Failed to stream chat API response to {user} on {common.client}: {e}", exc_info=True)
                return
            finally:
                yield event_delimiter

        async def send_llm_response(response: str):
            async for result in send_event(ChatEvent.START_LLM_RESPONSE, ""):
                yield result
            async for result in send_event(ChatEvent.MESSAGE, response):
                yield result
            async for result in send_event(ChatEvent.END_LLM_RESPONSE, ""):
                yield result

        def collect_telemetry():
            # Gather chat response telemetry
            nonlocal chat_metadata
            latency = time.perf_counter() - start_time
            cmd_set = set([cmd.value for cmd in conversation_commands])
            chat_metadata = chat_metadata or {}
            chat_metadata["conversation_command"] = cmd_set
            chat_metadata["agent"] = conversation.agent.slug if conversation.agent else None
            chat_metadata["latency"] = f"{latency:.3f}"
            chat_metadata["ttft_latency"] = f"{ttft:.3f}"

            logger.info(f"Chat response time to first token: {ttft:.3f} seconds")
            logger.info(f"Chat response total time: {latency:.3f} seconds")
            update_telemetry_state(
                request=request,
                telemetry_type="api",
                api="chat",
                client=request.user.client_app,
                user_agent=request.headers.get("user-agent"),
                host=request.headers.get("host"),
                metadata=chat_metadata,
            )

        conversation_commands = [get_conversation_command(query=q, any_references=True)]

        conversation = await ConversationAdapters.aget_conversation_by_user(
            user, client_application=request.user.client_app, conversation_id=conversation_id, title=title
        )
        if not conversation:
            async for result in send_llm_response(f"Conversation {conversation_id} not found"):
                yield result
            return
        conversation_id = conversation.id

        await is_ready_to_chat(user)

        user_name = await aget_user_name(user)
        location = None
        if city or region or country:
            location = LocationData(city=city, region=region, country=country)

        if is_query_empty(q):
            async for result in send_llm_response("Please ask your query to get started."):
                yield result
            return

        user_message_time = datetime.now().strftime("%Y-%m-%d %H:%M:%S")

        meta_log = conversation.conversation_log
        is_automated_task = conversation_commands == [ConversationCommand.AutomatedTask]

        if conversation_commands == [ConversationCommand.Default] or is_automated_task:
            conversation_commands = await aget_relevant_information_sources(
                q, meta_log, is_automated_task, subscribed=subscribed
            )
            conversation_commands_str = ", ".join([cmd.value for cmd in conversation_commands])
            async for result in send_event(
                ChatEvent.STATUS, f"**Chose Data Sources to Search:** {conversation_commands_str}"
            ):
                yield result

            mode = await aget_relevant_output_modes(q, meta_log, is_automated_task)
            async for result in send_event(ChatEvent.STATUS, f"**Decided Response Mode:** {mode.value}"):
                yield result
            if mode not in conversation_commands:
                conversation_commands.append(mode)

        for cmd in conversation_commands:
            await conversation_command_rate_limiter.update_and_check_if_valid(request, cmd)
            q = q.replace(f"/{cmd.value}", "").strip()

        used_slash_summarize = conversation_commands == [ConversationCommand.Summarize]
        file_filters = conversation.file_filters if conversation else []
        # Skip trying to summarize if
        if (
            # summarization intent was inferred
            ConversationCommand.Summarize in conversation_commands
            # and not triggered via slash command
            and not used_slash_summarize
            # but we can't actually summarize
            and len(file_filters) != 1
        ):
            conversation_commands.remove(ConversationCommand.Summarize)
        elif ConversationCommand.Summarize in conversation_commands:
            response_log = ""
            if len(file_filters) == 0:
                response_log = "No files selected for summarization. Please add files using the section on the left."
                async for result in send_llm_response(response_log):
                    yield result
            elif len(file_filters) > 1:
                response_log = "Only one file can be selected for summarization."
                async for result in send_llm_response(response_log):
                    yield result
            else:
                try:
                    file_object = await FileObjectAdapters.async_get_file_objects_by_name(user, file_filters[0])
                    if len(file_object) == 0:
                        response_log = "Sorry, we couldn't find the full text of this file. Please re-upload the document and try again."
                        async for result in send_llm_response(response_log):
                            yield result
                        return
                    contextual_data = " ".join([file.raw_text for file in file_object])
                    if not q:
                        q = "Create a general summary of the file"
                    async for result in send_event(
                        ChatEvent.STATUS, f"**Constructing Summary Using:** {file_object[0].file_name}"
                    ):
                        yield result

                    response = await extract_relevant_summary(q, contextual_data, subscribed=subscribed)
                    response_log = str(response)
                    async for result in send_llm_response(response_log):
                        yield result
                except Exception as e:
                    response_log = "Error summarizing file."
                    logger.error(f"Error summarizing file for {user.email}: {e}", exc_info=True)
                    async for result in send_llm_response(response_log):
                        yield result
            await sync_to_async(save_to_conversation_log)(
                q,
                response_log,
                user,
                meta_log,
                user_message_time,
                intent_type="summarize",
                client_application=request.user.client_app,
                conversation_id=conversation_id,
            )
            return

        custom_filters = []
        if conversation_commands == [ConversationCommand.Help]:
            if not q:
                conversation_config = await ConversationAdapters.aget_user_conversation_config(user)
                if conversation_config == None:
                    conversation_config = await ConversationAdapters.aget_default_conversation_config()
                model_type = conversation_config.model_type
                formatted_help = help_message.format(model=model_type, version=state.khoj_version, device=get_device())
                async for result in send_llm_response(formatted_help):
                    yield result
                return
            # Adding specification to search online specifically on khoj.dev pages.
            custom_filters.append("site:khoj.dev")
            conversation_commands.append(ConversationCommand.Online)

        if ConversationCommand.Automation in conversation_commands:
            try:
                automation, crontime, query_to_run, subject = await create_automation(
                    q, timezone, user, request.url, meta_log
                )
            except Exception as e:
                logger.error(f"Error scheduling task {q} for {user.email}: {e}")
                error_message = f"Unable to create automation. Ensure the automation doesn't already exist."
                async for result in send_llm_response(error_message):
                    yield result
                return

            llm_response = construct_automation_created_message(automation, crontime, query_to_run, subject)
            await sync_to_async(save_to_conversation_log)(
                q,
                llm_response,
                user,
                meta_log,
                user_message_time,
                intent_type="automation",
                client_application=request.user.client_app,
                conversation_id=conversation_id,
                inferred_queries=[query_to_run],
                automation_id=automation.id,
            )
            async for result in send_llm_response(llm_response):
                yield result
            return

        # Gather Context
        ## Extract Document References
        compiled_references, inferred_queries, defiltered_query = [], [], None
        async for result in extract_references_and_questions(
            request,
            meta_log,
            q,
            (n or 7),
            d,
            conversation_id,
            conversation_commands,
            location,
            partial(send_event, ChatEvent.STATUS),
        ):
            if isinstance(result, dict) and ChatEvent.STATUS in result:
                yield result[ChatEvent.STATUS]
            else:
                compiled_references.extend(result[0])
                inferred_queries.extend(result[1])
                defiltered_query = result[2]

        if not is_none_or_empty(compiled_references):
            headings = "\n- " + "\n- ".join(set([c.get("compiled", c).split("\n")[0] for c in compiled_references]))
            # Strip only leading # from headings
            headings = headings.replace("#", "")
            async for result in send_event(ChatEvent.STATUS, f"**Found Relevant Notes**: {headings}"):
                yield result

        online_results: Dict = dict()

        if conversation_commands == [ConversationCommand.Notes] and not await EntryAdapters.auser_has_entries(user):
            async for result in send_llm_response(f"{no_entries_found.format()}"):
                yield result
            return

        if ConversationCommand.Notes in conversation_commands and is_none_or_empty(compiled_references):
            conversation_commands.remove(ConversationCommand.Notes)

        ## Gather Online References
        if ConversationCommand.Online in conversation_commands:
            try:
                async for result in search_online(
                    defiltered_query,
                    meta_log,
                    location,
                    user,
                    subscribed,
                    partial(send_event, ChatEvent.STATUS),
                    custom_filters,
                ):
                    if isinstance(result, dict) and ChatEvent.STATUS in result:
                        yield result[ChatEvent.STATUS]
                    else:
                        online_results = result
            except ValueError as e:
                error_message = f"Error searching online: {e}. Attempting to respond without online results"
                logger.warning(error_message)
                async for result in send_llm_response(error_message):
                    yield result
                return

        ## Gather Webpage References
        if ConversationCommand.Webpage in conversation_commands:
            try:
                async for result in read_webpages(
                    defiltered_query, meta_log, location, user, subscribed, partial(send_event, ChatEvent.STATUS)
                ):
                    if isinstance(result, dict) and ChatEvent.STATUS in result:
                        yield result[ChatEvent.STATUS]
                    else:
                        direct_web_pages = result
                webpages = []
                for query in direct_web_pages:
                    if online_results.get(query):
                        online_results[query]["webpages"] = direct_web_pages[query]["webpages"]
                    else:
                        online_results[query] = {"webpages": direct_web_pages[query]["webpages"]}

                    for webpage in direct_web_pages[query]["webpages"]:
                        webpages.append(webpage["link"])
                async for result in send_event(ChatEvent.STATUS, f"**Read web pages**: {webpages}"):
                    yield result
            except ValueError as e:
                logger.warning(
                    f"Error directly reading webpages: {e}. Attempting to respond without online results",
                    exc_info=True,
                )

        ## Send Gathered References
        async for result in send_event(
            ChatEvent.REFERENCES,
            {
                "inferredQueries": inferred_queries,
                "context": compiled_references,
                "onlineContext": online_results,
            },
        ):
            yield result

        # Generate Output
        ## Generate Image Output
        if ConversationCommand.Image in conversation_commands:
            async for result in text_to_image(
                q,
                user,
                meta_log,
                location_data=location,
                references=compiled_references,
                online_results=online_results,
                subscribed=subscribed,
                send_status_func=partial(send_event, ChatEvent.STATUS),
            ):
                if isinstance(result, dict) and ChatEvent.STATUS in result:
                    yield result[ChatEvent.STATUS]
                else:
                    image, status_code, improved_image_prompt, intent_type = result

            if image is None or status_code != 200:
                content_obj = {
                    "content-type": "application/json",
                    "intentType": intent_type,
                    "detail": improved_image_prompt,
                    "image": image,
                }
                async for result in send_llm_response(json.dumps(content_obj)):
                    yield result
                return

            await sync_to_async(save_to_conversation_log)(
                q,
                image,
                user,
                meta_log,
                user_message_time,
                intent_type=intent_type,
                inferred_queries=[improved_image_prompt],
                client_application=request.user.client_app,
                conversation_id=conversation_id,
                compiled_references=compiled_references,
                online_results=online_results,
            )
            content_obj = {
                "intentType": intent_type,
                "inferredQueries": [improved_image_prompt],
                "image": image,
            }
            async for result in send_llm_response(json.dumps(content_obj)):
                yield result
            return

        ## Generate Text Output
        async for result in send_event(ChatEvent.STATUS, f"**Generating a well-informed response**"):
            yield result
        llm_response, chat_metadata = await agenerate_chat_response(
            defiltered_query,
            meta_log,
            conversation,
            compiled_references,
            online_results,
            inferred_queries,
            conversation_commands,
            user,
            request.user.client_app,
            conversation_id,
            location,
            user_name,
            uploaded_image_url,
        )

        # Send Response
        async for result in send_event(ChatEvent.START_LLM_RESPONSE, ""):
            yield result

        continue_stream = True
        iterator = AsyncIteratorWrapper(llm_response)
        async for item in iterator:
            if item is None:
                async for result in send_event(ChatEvent.END_LLM_RESPONSE, ""):
                    yield result
                logger.debug("Finished streaming response")
                return
            if not connection_alive or not continue_stream:
                continue
            try:
                async for result in send_event(ChatEvent.MESSAGE, f"{item}"):
                    yield result
            except Exception as e:
                continue_stream = False
                logger.info(f"User {user} disconnected. Emitting rest of responses to clear thread: {e}")

    ## Stream Text Response
    if stream:
        return StreamingResponse(event_generator(q, image=image), media_type="text/plain")
    ## Non-Streaming Text Response
    else:
        response_iterator = event_generator(q, image=image)
        response_data = await read_chat_stream(response_iterator)
        return Response(content=json.dumps(response_data), media_type="application/json", status_code=200)<|MERGE_RESOLUTION|>--- conflicted
+++ resolved
@@ -519,16 +519,12 @@
     )
 
 
-<<<<<<< HEAD
 class ImageUploadObject(BaseModel):
     image: str
 
 
 @api_chat.post("")
-=======
-@api_chat.get("")
-@requires(["authenticated"])
->>>>>>> 7216a06f
+@requires(["authenticated"])
 async def chat(
     request: Request,
     common: CommonQueryParams,
