import concurrent.futures
import json
import logging
import math
import os
import threading
import time
import uuid
from typing import Any, Callable, List, Optional, Union

import cron_descriptor
import pytz
from apscheduler.job import Job
from apscheduler.triggers.cron import CronTrigger
from asgiref.sync import sync_to_async
from fastapi import APIRouter, Depends, File, HTTPException, Request, UploadFile
from fastapi.requests import Request
from fastapi.responses import Response
from starlette.authentication import has_required_scope, requires

from khoj.configure import initialize_content
from khoj.database import adapters
from khoj.database.adapters import (
    AutomationAdapters,
    ConversationAdapters,
    EntryAdapters,
    get_user_photo,
    get_user_search_model_or_default,
)
from khoj.database.models import ChatModelOptions, KhojUser, SpeechToTextModelOptions
from khoj.processor.conversation.anthropic.anthropic_chat import (
    extract_questions_anthropic,
)
from khoj.processor.conversation.offline.chat_model import extract_questions_offline
from khoj.processor.conversation.offline.whisper import transcribe_audio_offline
from khoj.processor.conversation.openai.gpt import extract_questions
from khoj.processor.conversation.openai.whisper import transcribe_audio
from khoj.routers.helpers import (
    ApiUserRateLimiter,
    ChatEvent,
    CommonQueryParams,
    ConversationCommandRateLimiter,
    acreate_title_from_query,
    get_user_config,
    schedule_automation,
    update_telemetry_state,
)
from khoj.search_filter.date_filter import DateFilter
from khoj.search_filter.file_filter import FileFilter
from khoj.search_filter.word_filter import WordFilter
from khoj.search_type import text_search
from khoj.utils import state
from khoj.utils.config import OfflineChatProcessorModel
from khoj.utils.helpers import ConversationCommand, is_none_or_empty, timer
from khoj.utils.rawconfig import LocationData, SearchResponse
from khoj.utils.state import SearchType

# Initialize Router
api = APIRouter()
logger = logging.getLogger(__name__)
conversation_command_rate_limiter = ConversationCommandRateLimiter(
    trial_rate_limit=2, subscribed_rate_limit=100, slug="command"
)


@api.get("/search", response_model=List[SearchResponse])
@requires(["authenticated"])
async def search(
    q: str,
    request: Request,
    common: CommonQueryParams,
    n: Optional[int] = 5,
    t: Optional[SearchType] = SearchType.All,
    r: Optional[bool] = False,
    max_distance: Optional[Union[float, None]] = None,
    dedupe: Optional[bool] = True,
):
    user = request.user.object

    results = await execute_search(
        user=user,
        q=q,
        n=n,
        t=t,
        r=r,
        max_distance=max_distance,
        dedupe=dedupe,
    )

    update_telemetry_state(
        request=request,
        telemetry_type="api",
        api="search",
        **common.__dict__,
    )

    return results


async def execute_search(
    user: KhojUser,
    q: str,
    n: Optional[int] = 5,
    t: Optional[SearchType] = SearchType.All,
    r: Optional[bool] = False,
    max_distance: Optional[Union[float, None]] = None,
    dedupe: Optional[bool] = True,
):
    start_time = time.time()

    # Run validation checks
    results: List[SearchResponse] = []
    if q is None or q == "":
        logger.warning(f"No query param (q) passed in API call to initiate search")
        return results

    # initialize variables
    user_query = q.strip()
    results_count = n or 5
    max_distance = max_distance or math.inf
    search_futures: List[concurrent.futures.Future] = []

    # return cached results, if available
    if user:
        query_cache_key = f"{user_query}-{n}-{t}-{r}-{max_distance}-{dedupe}"
        if query_cache_key in state.query_cache[user.uuid]:
            logger.debug(f"Return response from query cache")
            return state.query_cache[user.uuid][query_cache_key]

    # Encode query with filter terms removed
    defiltered_query = user_query
    for filter in [DateFilter(), WordFilter(), FileFilter()]:
        defiltered_query = filter.defilter(defiltered_query)

    encoded_asymmetric_query = None
    if t != SearchType.Image:
        with timer("Encoding query took", logger=logger):
            search_model = await sync_to_async(get_user_search_model_or_default)(user)
            encoded_asymmetric_query = state.embeddings_model[search_model.name].embed_query(defiltered_query)

    with concurrent.futures.ThreadPoolExecutor() as executor:
        if t in [
            SearchType.All,
            SearchType.Org,
            SearchType.Markdown,
            SearchType.Github,
            SearchType.Notion,
            SearchType.Plaintext,
            SearchType.Pdf,
        ]:
            # query markdown notes
            search_futures += [
                executor.submit(
                    text_search.query,
                    user,
                    user_query,
                    t,
                    question_embedding=encoded_asymmetric_query,
                    max_distance=max_distance,
                )
            ]

        # Query across each requested content types in parallel
        with timer("Query took", logger):
            for search_future in concurrent.futures.as_completed(search_futures):
                hits = await search_future.result()
                # Collate results
                results += text_search.collate_results(hits, dedupe=dedupe)

                # Sort results across all content types and take top results
                results = text_search.rerank_and_sort_results(
                    results, query=defiltered_query, rank_results=r, search_model_name=search_model.name
                )[:results_count]

    # Cache results
    if user:
        state.query_cache[user.uuid][query_cache_key] = results

    end_time = time.time()
    logger.debug(f"🔍 Search took: {end_time - start_time:.3f} seconds")

    return results


@api.get("/update")
@requires(["authenticated"])
def update(
    request: Request,
    common: CommonQueryParams,
    t: Optional[SearchType] = None,
    force: Optional[bool] = False,
):
    user = request.user.object
    if not state.config:
        error_msg = f"🚨 Khoj is not configured.\nConfigure it via http://localhost:42110/settings, plugins or by editing {state.config_file}."
        logger.warning(error_msg)
        raise HTTPException(status_code=500, detail=error_msg)
    try:
        initialize_content(regenerate=force, search_type=t, user=user)
    except Exception as e:
        error_msg = f"🚨 Failed to update server via API: {e}"
        logger.error(error_msg, exc_info=True)
        raise HTTPException(status_code=500, detail=error_msg)
    else:
        components = []
        if state.search_models:
            components.append("Search models")
        components_msg = ", ".join(components)
        logger.info(f"📪 {components_msg} updated via API")

    update_telemetry_state(
        request=request,
        telemetry_type="api",
        api="update",
        **common.__dict__,
    )

    return {"status": "ok", "message": "khoj reloaded"}


@api.post("/transcribe")
@requires(["authenticated"])
async def transcribe(
    request: Request,
    common: CommonQueryParams,
    file: UploadFile = File(...),
    rate_limiter_per_minute=Depends(
        ApiUserRateLimiter(requests=20, subscribed_requests=20, window=60, slug="transcribe_minute")
    ),
    rate_limiter_per_day=Depends(
        ApiUserRateLimiter(requests=60, subscribed_requests=600, window=60 * 60 * 24, slug="transcribe_day")
    ),
):
    user: KhojUser = request.user.object
    audio_filename = f"{user.uuid}-{str(uuid.uuid4())}.webm"
    user_message: str = None

    # If the file is too large, return an unprocessable entity error
    if file.size > 10 * 1024 * 1024:
        logger.warning(f"Audio file too large to transcribe. Audio file size: {file.size}. Exceeds 10Mb limit.")
        return Response(content="Audio size larger than 10Mb limit", status_code=422)

    # Transcribe the audio from the request
    try:
        # Store the audio from the request in a temporary file
        audio_data = await file.read()
        with open(audio_filename, "wb") as audio_file_writer:
            audio_file_writer.write(audio_data)
        audio_file = open(audio_filename, "rb")

        # Send the audio data to the Whisper API
        speech_to_text_config = await ConversationAdapters.get_speech_to_text_config()
        if not speech_to_text_config:
            # If the user has not configured a speech to text model, return an unsupported on server error
            status_code = 501
        elif state.openai_client and speech_to_text_config.model_type == SpeechToTextModelOptions.ModelType.OPENAI:
            speech2text_model = speech_to_text_config.model_name
            user_message = await transcribe_audio(audio_file, speech2text_model, client=state.openai_client)
        elif speech_to_text_config.model_type == SpeechToTextModelOptions.ModelType.OFFLINE:
            speech2text_model = speech_to_text_config.model_name
            user_message = await transcribe_audio_offline(audio_filename, speech2text_model)
    finally:
        # Close and Delete the temporary audio file
        audio_file.close()
        os.remove(audio_filename)

    if user_message is None:
        return Response(status_code=status_code or 500)

    update_telemetry_state(
        request=request,
        telemetry_type="api",
        api="transcribe",
        **common.__dict__,
    )

    # Return the spoken text
    content = json.dumps({"text": user_message})
    return Response(content=content, media_type="application/json", status_code=200)


@api.get("/settings", response_class=Response)
@requires(["authenticated"])
def get_settings(request: Request, detailed: Optional[bool] = False) -> Response:
    user = request.user.object
    user_config = get_user_config(user, request, is_detailed=detailed)
    del user_config["request"]

    # Return config data as a JSON response
    return Response(content=json.dumps(user_config), media_type="application/json", status_code=200)


@api.patch("/user/name", status_code=200)
@requires(["authenticated"])
def set_user_name(
    request: Request,
    name: str,
    client: Optional[str] = None,
):
    user = request.user.object

    split_name = name.split(" ")

    if len(split_name) > 2:
        raise HTTPException(status_code=400, detail="Name must be in the format: Firstname Lastname")

    if len(split_name) == 1:
        first_name = split_name[0]
        last_name = ""
    else:
        first_name, last_name = split_name[0], split_name[-1]

    adapters.set_user_name(user, first_name, last_name)

    update_telemetry_state(
        request=request,
        telemetry_type="api",
        api="set_user_name",
        client=client,
    )

    return {"status": "ok"}


async def extract_references_and_questions(
    request: Request,
    meta_log: dict,
    q: str,
    n: int,
    d: float,
    conversation_id: int,
    conversation_commands: List[ConversationCommand] = [ConversationCommand.Default],
    location_data: LocationData = None,
    send_status_func: Optional[Callable] = None,
):
    user = request.user.object if request.user.is_authenticated else None

    # Initialize Variables
    compiled_references: List[Any] = []
    inferred_queries: List[str] = []

    if (
        not ConversationCommand.Notes in conversation_commands
        and not ConversationCommand.Default in conversation_commands
    ):
        yield compiled_references, inferred_queries, q
        return

    if not await sync_to_async(EntryAdapters.user_has_entries)(user=user):
        logger.debug("No documents in knowledge base. Use a Khoj client to sync and chat with your docs.")
        yield compiled_references, inferred_queries, q
        return

    # Extract filter terms from user message
    defiltered_query = q
    for filter in [DateFilter(), WordFilter(), FileFilter()]:
        defiltered_query = filter.defilter(defiltered_query)
    filters_in_query = q.replace(defiltered_query, "").strip()
    conversation = await sync_to_async(ConversationAdapters.get_conversation_by_id)(conversation_id)

    if not conversation:
        logger.error(f"Conversation with id {conversation_id} not found.")
        yield compiled_references, inferred_queries, defiltered_query
        return

    filters_in_query += " ".join([f'file:"{filter}"' for filter in conversation.file_filters])
    using_offline_chat = False
    logger.debug(f"Filters in query: {filters_in_query}")

    # Infer search queries from user message
    with timer("Extracting search queries took", logger):
        # If we've reached here, either the user has enabled offline chat or the openai model is enabled.
        conversation_config = await ConversationAdapters.aget_default_conversation_config()

        if conversation_config.model_type == ChatModelOptions.ModelType.OFFLINE:
            using_offline_chat = True
            chat_model = conversation_config.chat_model
            max_tokens = conversation_config.max_prompt_size
            if state.offline_chat_processor_config is None:
                state.offline_chat_processor_config = OfflineChatProcessorModel(chat_model, max_tokens)

            loaded_model = state.offline_chat_processor_config.loaded_model

            inferred_queries = extract_questions_offline(
                defiltered_query,
                model=chat_model,
                loaded_model=loaded_model,
                conversation_log=meta_log,
                should_extract_questions=True,
                location_data=location_data,
                max_prompt_size=conversation_config.max_prompt_size,
            )
        elif conversation_config.model_type == ChatModelOptions.ModelType.OPENAI:
            openai_chat_config = conversation_config.openai_config
            api_key = openai_chat_config.api_key
            base_url = openai_chat_config.api_base_url
            chat_model = conversation_config.chat_model
            inferred_queries = extract_questions(
                defiltered_query,
                model=chat_model,
                api_key=api_key,
                api_base_url=base_url,
                conversation_log=meta_log,
                location_data=location_data,
                max_tokens=conversation_config.max_prompt_size,
            )
        elif conversation_config.model_type == ChatModelOptions.ModelType.ANTHROPIC:
            api_key = conversation_config.openai_config.api_key
            chat_model = conversation_config.chat_model
            inferred_queries = extract_questions_anthropic(
                defiltered_query,
                model=chat_model,
                api_key=api_key,
                conversation_log=meta_log,
                location_data=location_data,
            )

    # Collate search results as context for GPT
    with timer("Searching knowledge base took", logger):
        search_results = []
        logger.info(f"🔍 Searching knowledge base with queries: {inferred_queries}")
        if send_status_func:
            inferred_queries_str = "\n- " + "\n- ".join(inferred_queries)
<<<<<<< HEAD
            await send_status_func(f"**Searching Documents for:** {inferred_queries_str}")
=======
            async for event in send_status_func(f"**🔍 Searching Documents for:** {inferred_queries_str}"):
                yield {ChatEvent.STATUS: event}
>>>>>>> eb5af38f
        for query in inferred_queries:
            n_items = min(n, 3) if using_offline_chat else n
            search_results.extend(
                await execute_search(
                    user,
                    f"{query} {filters_in_query}",
                    n=n_items,
                    t=SearchType.All,
                    r=True,
                    max_distance=d,
                    dedupe=False,
                )
            )
        search_results = text_search.deduplicated_search_responses(search_results)
        compiled_references = [
            {"compiled": item.additional["compiled"], "file": item.additional["file"]} for item in search_results
        ]

    yield compiled_references, inferred_queries, defiltered_query


@api.get("/health", response_class=Response)
@requires(["authenticated"], status_code=200)
def health_check(request: Request) -> Response:
    response_obj = {"email": request.user.object.email}
    return Response(content=json.dumps(response_obj), media_type="application/json", status_code=200)


@api.get("/v1/user", response_class=Response)
@requires(["authenticated"])
def user_info(request: Request) -> Response:
    # Get user information
    user: KhojUser = request.user.object
    user_picture = get_user_photo(user=user)
    is_active = has_required_scope(request, ["premium"])
    has_documents = EntryAdapters.user_has_entries(user=user)

    # Collect user information in a dictionary
    user_info = {
        "email": user.email,
        "username": user.username,
        "photo": user_picture,
        "is_active": is_active,
        "has_documents": has_documents,
    }

    # Return user information as a JSON response
    return Response(content=json.dumps(user_info), media_type="application/json", status_code=200)


@api.get("/automations", response_class=Response)
@requires(["authenticated"])
def get_automations(request: Request) -> Response:
    user: KhojUser = request.user.object

    # Collate all automations created by user that are still active
    automations_info = [automation_info for automation_info in AutomationAdapters.get_automations_metadata(user)]

    # Return tasks information as a JSON response
    return Response(content=json.dumps(automations_info), media_type="application/json", status_code=200)


@api.delete("/automation", response_class=Response)
@requires(["authenticated"])
def delete_automation(request: Request, automation_id: str) -> Response:
    user: KhojUser = request.user.object

    try:
        automation_info = AutomationAdapters.delete_automation(user, automation_id)
    except ValueError:
        return Response(status_code=204)

    # Return deleted automation information as a JSON response
    return Response(content=json.dumps(automation_info), media_type="application/json", status_code=200)


@api.post("/automation", response_class=Response)
@requires(["authenticated"])
async def post_automation(
    request: Request,
    q: str,
    crontime: str,
    subject: Optional[str] = None,
    city: Optional[str] = None,
    region: Optional[str] = None,
    country: Optional[str] = None,
    timezone: Optional[str] = None,
) -> Response:
    user: KhojUser = request.user.object

    # Perform validation checks
    if is_none_or_empty(q) or is_none_or_empty(crontime):
        return Response(content="A query and crontime is required", status_code=400)
    if not cron_descriptor.get_description(crontime):
        return Response(content="Invalid crontime", status_code=400)

    # Normalize query parameters
    # Add /automated_task prefix to query if not present
    q = q.strip()
    if not q.startswith("/automated_task"):
        query_to_run = f"/automated_task {q}"

    # Normalize crontime for AP Scheduler CronTrigger
    crontime = crontime.strip()
    if len(crontime.split(" ")) > 5:
        # Truncate crontime to 5 fields
        crontime = " ".join(crontime.split(" ")[:5])

    # Convert crontime to standard unix crontime
    crontime = crontime.replace("?", "*")

    # Disallow minute level automation recurrence
    minute_value = crontime.split(" ")[0]
    if not minute_value.isdigit():
        return Response(
            content="Recurrence of every X minutes is unsupported. Please create a less frequent schedule.",
            status_code=400,
        )

    if not subject:
        subject = await acreate_title_from_query(q)

    # Create new Conversation Session associated with this new task
    conversation = await ConversationAdapters.acreate_conversation_session(user, request.user.client_app)

    calling_url = request.url.replace(query=f"{request.url.query}&conversation_id={conversation.id}")

    # Schedule automation with query_to_run, timezone, subject directly provided by user
    try:
        # Use the query to run as the scheduling request if the scheduling request is unset
        automation = await schedule_automation(query_to_run, subject, crontime, timezone, q, user, calling_url)
    except Exception as e:
        logger.error(f"Error creating automation {q} for {user.email}: {e}", exc_info=True)
        return Response(
            content=f"Unable to create automation. Ensure the automation doesn't already exist.",
            media_type="text/plain",
            status_code=500,
        )

    # Collate info about the created user automation
    automation_info = AutomationAdapters.get_automation_metadata(user, automation)

    # Return information about the created automation as a JSON response
    return Response(content=json.dumps(automation_info), media_type="application/json", status_code=200)


@api.post("/trigger/automation", response_class=Response)
@requires(["authenticated"])
def trigger_manual_job(
    request: Request,
    automation_id: str,
):
    user: KhojUser = request.user.object

    # Check, get automation to edit
    try:
        automation: Job = AutomationAdapters.get_automation(user, automation_id)
    except ValueError as e:
        logger.error(f"Error triggering automation {automation_id} for {user.email}: {e}", exc_info=True)
        return Response(content="Invalid automation", status_code=403)

    # Trigger the job without waiting for the result.
    scheduled_chat_func = automation.func

    # Run the function in a separate thread
    thread = threading.Thread(target=scheduled_chat_func, args=automation.args, kwargs=automation.kwargs)
    thread.start()

    return Response(content="Automation triggered", status_code=200)


@api.put("/automation", response_class=Response)
@requires(["authenticated"])
def edit_job(
    request: Request,
    automation_id: str,
    q: Optional[str],
    subject: Optional[str],
    crontime: Optional[str],
    city: Optional[str] = None,
    region: Optional[str] = None,
    country: Optional[str] = None,
    timezone: Optional[str] = None,
) -> Response:
    user: KhojUser = request.user.object

    # Perform validation checks
    if is_none_or_empty(q) or is_none_or_empty(subject) or is_none_or_empty(crontime):
        return Response(content="A query, subject and crontime is required", status_code=400)
    if not cron_descriptor.get_description(crontime):
        return Response(content="Invalid crontime", status_code=400)

    # Check, get automation to edit
    try:
        automation: Job = AutomationAdapters.get_automation(user, automation_id)
    except ValueError as e:
        logger.error(f"Error editing automation {automation_id} for {user.email}: {e}", exc_info=True)
        return Response(content="Invalid automation", status_code=403)

    # Normalize query parameters
    # Add /automated_task prefix to query if not present
    q = q.strip()
    if not q.startswith("/automated_task"):
        query_to_run = f"/automated_task {q}"
    # Normalize crontime for AP Scheduler CronTrigger
    crontime = crontime.strip()
    if len(crontime.split(" ")) > 5:
        # Truncate crontime to 5 fields
        crontime = " ".join(crontime.split(" ")[:5])
    # Convert crontime to standard unix crontime
    crontime = crontime.replace("?", "*")

    # Disallow minute level automation recurrence
    minute_value = crontime.split(" ")[0]
    if not minute_value.isdigit():
        return Response(
            content="Recurrence of every X minutes is unsupported. Please create a less frequent schedule.",
            status_code=400,
        )

    # Construct updated automation metadata
    automation_metadata = json.loads(automation.name)
    automation_metadata["scheduling_request"] = q
    automation_metadata["query_to_run"] = query_to_run
    automation_metadata["subject"] = subject.strip()
    automation_metadata["crontime"] = crontime

    # Modify automation with updated query, subject
    automation.modify(
        name=json.dumps(automation_metadata),
        kwargs={
            "query_to_run": query_to_run,
            "subject": subject,
            "scheduling_request": q,
            "user": user,
            "calling_url": request.url,
        },
    )

    # Reschedule automation if crontime updated
    user_timezone = pytz.timezone(timezone)
    trigger = CronTrigger.from_crontab(crontime, user_timezone)
    if automation.trigger != trigger:
        automation.reschedule(trigger=trigger)

    # Collate info about the updated user automation
    automation = AutomationAdapters.get_automation(user, automation.id)
    automation_info = AutomationAdapters.get_automation_metadata(user, automation)

    # Return modified automation information as a JSON response
    return Response(content=json.dumps(automation_info), media_type="application/json", status_code=200)<|MERGE_RESOLUTION|>--- conflicted
+++ resolved
@@ -421,12 +421,8 @@
         logger.info(f"🔍 Searching knowledge base with queries: {inferred_queries}")
         if send_status_func:
             inferred_queries_str = "\n- " + "\n- ".join(inferred_queries)
-<<<<<<< HEAD
-            await send_status_func(f"**Searching Documents for:** {inferred_queries_str}")
-=======
-            async for event in send_status_func(f"**🔍 Searching Documents for:** {inferred_queries_str}"):
+            async for event in send_status_func(f"**Searching Documents for:** {inferred_queries_str}"):
                 yield {ChatEvent.STATUS: event}
->>>>>>> eb5af38f
         for query in inferred_queries:
             n_items = min(n, 3) if using_offline_chat else n
             search_results.extend(
