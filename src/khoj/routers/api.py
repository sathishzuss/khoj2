import concurrent.futures
import json
import logging
import math
import os
import time
import uuid
from typing import Any, List, Optional, Union

from asgiref.sync import sync_to_async
from fastapi import APIRouter, Depends, File, HTTPException, Request, UploadFile
from fastapi.requests import Request
from fastapi.responses import Response
from starlette.authentication import requires

from khoj.configure import configure_server
from khoj.database.adapters import (
    ConversationAdapters,
    EntryAdapters,
    get_user_search_model_or_default,
)
from khoj.database.models import ChatModelOptions, KhojUser, SpeechToTextModelOptions
from khoj.processor.conversation.offline.chat_model import extract_questions_offline
from khoj.processor.conversation.offline.whisper import transcribe_audio_offline
from khoj.processor.conversation.openai.gpt import extract_questions
from khoj.processor.conversation.openai.whisper import transcribe_audio
from khoj.routers.helpers import (
    ApiUserRateLimiter,
    CommonQueryParams,
    ConversationCommandRateLimiter,
<<<<<<< HEAD
    LocationData,
=======
>>>>>>> a3eb17b7
    update_telemetry_state,
)
from khoj.search_filter.date_filter import DateFilter
from khoj.search_filter.file_filter import FileFilter
from khoj.search_filter.word_filter import WordFilter
from khoj.search_type import image_search, text_search
from khoj.utils import constants, state
from khoj.utils.config import GPT4AllProcessorModel
from khoj.utils.helpers import ConversationCommand, timer
from khoj.utils.rawconfig import SearchResponse
from khoj.utils.state import SearchType

# Initialize Router
api = APIRouter()
logger = logging.getLogger(__name__)
conversation_command_rate_limiter = ConversationCommandRateLimiter(
    trial_rate_limit=2, subscribed_rate_limit=100, slug="command"
)


@api.get("/search", response_model=List[SearchResponse])
@requires(["authenticated"])
async def search(
    q: str,
    request: Request,
    common: CommonQueryParams,
    n: Optional[int] = 5,
    t: Optional[SearchType] = SearchType.All,
    r: Optional[bool] = False,
    max_distance: Optional[Union[float, None]] = None,
    dedupe: Optional[bool] = True,
):
    user = request.user.object
    start_time = time.time()

    # Run validation checks
    results: List[SearchResponse] = []
    if q is None or q == "":
        logger.warning(f"No query param (q) passed in API call to initiate search")
        return results

    # initialize variables
    user_query = q.strip()
    results_count = n or 5
    max_distance = max_distance or math.inf
    search_futures: List[concurrent.futures.Future] = []

    # return cached results, if available
    if user:
        query_cache_key = f"{user_query}-{n}-{t}-{r}-{max_distance}-{dedupe}"
        if query_cache_key in state.query_cache[user.uuid]:
            logger.debug(f"Return response from query cache")
            return state.query_cache[user.uuid][query_cache_key]

    # Encode query with filter terms removed
    defiltered_query = user_query
    for filter in [DateFilter(), WordFilter(), FileFilter()]:
        defiltered_query = filter.defilter(defiltered_query)

    encoded_asymmetric_query = None
    if t != SearchType.Image:
        with timer("Encoding query took", logger=logger):
            search_model = await sync_to_async(get_user_search_model_or_default)(user)
            encoded_asymmetric_query = state.embeddings_model[search_model.name].embed_query(defiltered_query)

    with concurrent.futures.ThreadPoolExecutor() as executor:
        if t in [
            SearchType.All,
            SearchType.Org,
            SearchType.Markdown,
            SearchType.Github,
            SearchType.Notion,
            SearchType.Plaintext,
            SearchType.Pdf,
        ]:
            # query markdown notes
            search_futures += [
                executor.submit(
                    text_search.query,
                    user,
                    user_query,
                    t,
                    question_embedding=encoded_asymmetric_query,
                    max_distance=max_distance,
                )
            ]

        elif (t == SearchType.Image) and state.content_index.image and state.search_models.image_search:
            # query images
            search_futures += [
                executor.submit(
                    image_search.query,
                    user_query,
                    results_count,
                    state.search_models.image_search,
                    state.content_index.image,
                )
            ]

        # Query across each requested content types in parallel
        with timer("Query took", logger):
            for search_future in concurrent.futures.as_completed(search_futures):
                if t == SearchType.Image and state.content_index.image:
                    hits = await search_future.result()
                    output_directory = constants.web_directory / "images"
                    # Collate results
                    results += image_search.collate_results(
                        hits,
                        image_names=state.content_index.image.image_names,
                        output_directory=output_directory,
                        image_files_url="/static/images",
                        count=results_count,
                    )
                else:
                    hits = await search_future.result()
                    # Collate results
                    results += text_search.collate_results(hits, dedupe=dedupe)

                    # Sort results across all content types and take top results
                    results = text_search.rerank_and_sort_results(
                        results, query=defiltered_query, rank_results=r, search_model_name=search_model.name
                    )[:results_count]

    # Cache results
    if user:
        state.query_cache[user.uuid][query_cache_key] = results

    update_telemetry_state(
        request=request,
        telemetry_type="api",
        api="search",
        **common.__dict__,
    )

    end_time = time.time()
    logger.debug(f"🔍 Search took: {end_time - start_time:.3f} seconds")

    return results


@api.get("/update")
@requires(["authenticated"])
def update(
    request: Request,
    common: CommonQueryParams,
    t: Optional[SearchType] = None,
    force: Optional[bool] = False,
):
    user = request.user.object
    if not state.config:
        error_msg = f"🚨 Khoj is not configured.\nConfigure it via http://localhost:42110/config, plugins or by editing {state.config_file}."
        logger.warning(error_msg)
        raise HTTPException(status_code=500, detail=error_msg)
    try:
        configure_server(state.config, regenerate=force, search_type=t, user=user)
    except Exception as e:
        error_msg = f"🚨 Failed to update server via API: {e}"
        logger.error(error_msg, exc_info=True)
        raise HTTPException(status_code=500, detail=error_msg)
    else:
        components = []
        if state.search_models:
            components.append("Search models")
        if state.content_index:
            components.append("Content index")
        components_msg = ", ".join(components)
        logger.info(f"📪 {components_msg} updated via API")

    update_telemetry_state(
        request=request,
        telemetry_type="api",
        api="update",
        **common.__dict__,
    )

    return {"status": "ok", "message": "khoj reloaded"}


@api.post("/transcribe")
@requires(["authenticated"])
async def transcribe(
    request: Request,
    common: CommonQueryParams,
    file: UploadFile = File(...),
    rate_limiter_per_minute=Depends(
        ApiUserRateLimiter(requests=1, subscribed_requests=10, window=60, slug="transcribe_minute")
    ),
    rate_limiter_per_day=Depends(
        ApiUserRateLimiter(requests=10, subscribed_requests=600, window=60 * 60 * 24, slug="transcribe_day")
    ),
):
    user: KhojUser = request.user.object
    audio_filename = f"{user.uuid}-{str(uuid.uuid4())}.webm"
    user_message: str = None

    # If the file is too large, return an unprocessable entity error
    if file.size > 10 * 1024 * 1024:
        logger.warning(f"Audio file too large to transcribe. Audio file size: {file.size}. Exceeds 10Mb limit.")
        return Response(content="Audio size larger than 10Mb limit", status_code=422)

    # Transcribe the audio from the request
    try:
        # Store the audio from the request in a temporary file
        audio_data = await file.read()
        with open(audio_filename, "wb") as audio_file_writer:
            audio_file_writer.write(audio_data)
        audio_file = open(audio_filename, "rb")

        # Send the audio data to the Whisper API
        speech_to_text_config = await ConversationAdapters.get_speech_to_text_config()
        if not speech_to_text_config:
            # If the user has not configured a speech to text model, return an unsupported on server error
            status_code = 501
        elif state.openai_client and speech_to_text_config.model_type == SpeechToTextModelOptions.ModelType.OPENAI:
            speech2text_model = speech_to_text_config.model_name
            user_message = await transcribe_audio(audio_file, speech2text_model, client=state.openai_client)
        elif speech_to_text_config.model_type == SpeechToTextModelOptions.ModelType.OFFLINE:
            speech2text_model = speech_to_text_config.model_name
            user_message = await transcribe_audio_offline(audio_filename, speech2text_model)
    finally:
        # Close and Delete the temporary audio file
        audio_file.close()
        os.remove(audio_filename)

    if user_message is None:
        return Response(status_code=status_code or 500)

    update_telemetry_state(
        request=request,
        telemetry_type="api",
        api="transcribe",
        **common.__dict__,
    )

    # Return the spoken text
    content = json.dumps({"text": user_message})
    return Response(content=content, media_type="application/json", status_code=200)


async def extract_references_and_questions(
    request: Request,
    common: CommonQueryParams,
    meta_log: dict,
    q: str,
    n: int,
    d: float,
    conversation_commands: List[ConversationCommand] = [ConversationCommand.Default],
<<<<<<< HEAD
    location_data: LocationData = None,
=======
>>>>>>> a3eb17b7
):
    user = request.user.object if request.user.is_authenticated else None

    # Initialize Variables
    compiled_references: List[Any] = []
    inferred_queries: List[str] = []

    if not ConversationCommand.Notes in conversation_commands:
        return compiled_references, inferred_queries, q

    if not await sync_to_async(EntryAdapters.user_has_entries)(user=user):
        logger.warning(
            "No content index loaded, so cannot extract references from knowledge base. Please configure your data sources and update the index to chat with your notes."
        )
        return compiled_references, inferred_queries, q

    # Extract filter terms from user message
    defiltered_query = q
    for filter in [DateFilter(), WordFilter(), FileFilter()]:
        defiltered_query = filter.defilter(defiltered_query)
    filters_in_query = q.replace(defiltered_query, "").strip()

    using_offline_chat = False

    # Infer search queries from user message
    with timer("Extracting search queries took", logger):
        # If we've reached here, either the user has enabled offline chat or the openai model is enabled.
        offline_chat_config = await ConversationAdapters.aget_offline_chat_conversation_config()
        conversation_config = await ConversationAdapters.aget_conversation_config(user)
        if conversation_config is None:
            conversation_config = await ConversationAdapters.aget_default_conversation_config()
        if (
            offline_chat_config
            and offline_chat_config.enabled
            and conversation_config.model_type == ChatModelOptions.ModelType.OFFLINE
        ):
            using_offline_chat = True
            default_offline_llm = await ConversationAdapters.get_default_offline_llm()
            chat_model = default_offline_llm.chat_model
            if state.gpt4all_processor_config is None:
                state.gpt4all_processor_config = GPT4AllProcessorModel(chat_model=chat_model)

            loaded_model = state.gpt4all_processor_config.loaded_model

            inferred_queries = extract_questions_offline(
                defiltered_query,
                loaded_model=loaded_model,
                conversation_log=meta_log,
                should_extract_questions=False,
                location_data=location_data,
            )
        elif conversation_config and conversation_config.model_type == ChatModelOptions.ModelType.OPENAI:
            openai_chat_config = await ConversationAdapters.get_openai_chat_config()
            default_openai_llm = await ConversationAdapters.aget_default_openai_llm()
            api_key = openai_chat_config.api_key
            chat_model = default_openai_llm.chat_model
            inferred_queries = extract_questions(
                defiltered_query,
                model=chat_model,
                api_key=api_key,
                conversation_log=meta_log,
                location_data=location_data,
            )

    # Collate search results as context for GPT
    with timer("Searching knowledge base took", logger):
        result_list = []
        for query in inferred_queries:
            n_items = min(n, 3) if using_offline_chat else n
            result_list.extend(
                await search(
                    f"{query} {filters_in_query}",
                    request=request,
                    n=n_items,
                    r=True,
                    max_distance=d,
                    dedupe=False,
                    common=common,
                )
            )
        result_list = text_search.deduplicated_search_responses(result_list)
        compiled_references = [item.additional["compiled"] for item in result_list]

    return compiled_references, inferred_queries, defiltered_query


@api.get("/health", response_class=Response)
@requires(["authenticated"], status_code=200)
def health_check(request: Request) -> Response:
    response_obj = {"email": request.user.object.email}
    return Response(content=json.dumps(response_obj), media_type="application/json", status_code=200)<|MERGE_RESOLUTION|>--- conflicted
+++ resolved
@@ -28,10 +28,6 @@
     ApiUserRateLimiter,
     CommonQueryParams,
     ConversationCommandRateLimiter,
-<<<<<<< HEAD
-    LocationData,
-=======
->>>>>>> a3eb17b7
     update_telemetry_state,
 )
 from khoj.search_filter.date_filter import DateFilter
@@ -41,7 +37,7 @@
 from khoj.utils import constants, state
 from khoj.utils.config import GPT4AllProcessorModel
 from khoj.utils.helpers import ConversationCommand, timer
-from khoj.utils.rawconfig import SearchResponse
+from khoj.utils.rawconfig import LocationData, SearchResponse
 from khoj.utils.state import SearchType
 
 # Initialize Router
@@ -279,10 +275,7 @@
     n: int,
     d: float,
     conversation_commands: List[ConversationCommand] = [ConversationCommand.Default],
-<<<<<<< HEAD
     location_data: LocationData = None,
-=======
->>>>>>> a3eb17b7
 ):
     user = request.user.object if request.user.is_authenticated else None
 
