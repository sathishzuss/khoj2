--- conflicted
+++ resolved
@@ -368,7 +368,6 @@
     )
 
 
-<<<<<<< HEAD
 @web_client.get("/view/{public_conversation_slug}", response_class=HTMLResponse)
 def view_public_conversation(request: Request):
     public_conversation_slug = request.path_params.get("public_conversation_slug")
@@ -410,30 +409,33 @@
         context={
             "request": request,
             "username": user.username if user else None,
-=======
-@web_client.get("/automations", response_class=HTMLResponse)
-@requires(["authenticated"], redirect="login_page")
-def automations_config_page(request: Request):
-    user = request.user.object
-    user_picture = request.session.get("user", {}).get("picture")
-    has_documents = EntryAdapters.user_has_entries(user=user)
-
-    return templates.TemplateResponse(
-        "config_automation.html",
-        context={
-            "request": request,
-            "username": user.username,
->>>>>>> d9b3482b
-            "user_photo": user_picture,
-            "is_active": has_required_scope(request, ["premium"]),
-            "has_documents": has_documents,
-            "khoj_version": state.khoj_version,
-<<<<<<< HEAD
+            "user_photo": user_picture,
+            "is_active": has_required_scope(request, ["premium"]),
+            "has_documents": has_documents,
+            "khoj_version": state.khoj_version,
             "public_conversation_slug": public_conversation_slug,
             "agents": agents_packet,
             "google_client_id": google_client_id,
             "redirect_uri": f"{redirect_uri}?next={next_url}",
-=======
->>>>>>> d9b3482b
+        },
+    )
+
+
+@web_client.get("/automations", response_class=HTMLResponse)
+@requires(["authenticated"], redirect="login_page")
+def automations_config_page(request: Request):
+    user = request.user.object
+    user_picture = request.session.get("user", {}).get("picture")
+    has_documents = EntryAdapters.user_has_entries(user=user)
+
+    return templates.TemplateResponse(
+        "config_automation.html",
+        context={
+            "request": request,
+            "username": user.username,
+            "user_photo": user_picture,
+            "is_active": has_required_scope(request, ["premium"]),
+            "has_documents": has_documents,
+            "khoj_version": state.khoj_version,
         },
     )