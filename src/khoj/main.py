# Standard Packages
import os
import sys
import locale

import logging
import threading
import warnings
from importlib.metadata import version

# Ignore non-actionable warnings
warnings.filterwarnings("ignore", message=r"snapshot_download.py has been made private", category=FutureWarning)
warnings.filterwarnings("ignore", message=r"legacy way to download files from the HF hub,", category=FutureWarning)

# External Packages
import uvicorn
import django
import schedule

from fastapi import FastAPI
<<<<<<< HEAD
from fastapi.staticfiles import StaticFiles
=======
from fastapi.middleware.cors import CORSMiddleware
>>>>>>> 3d738144
from rich.logging import RichHandler
from django.core.asgi import get_asgi_application
from django.core.management import call_command

# Initialize Django
os.environ.setdefault("DJANGO_SETTINGS_MODULE", "app.settings")
django.setup()

# Initialize Django Database
call_command("migrate", "--noinput")

# Initialize Django Static Files
call_command("collectstatic", "--noinput")

# Initialize Django
os.environ.setdefault("DJANGO_SETTINGS_MODULE", "app.settings")
django.setup()

# Initialize Django Database
call_command("migrate", "--noinput")

# Initialize the Application Server
app = FastAPI()

<<<<<<< HEAD
# Get Django Application
django_app = get_asgi_application()
=======
# Add CORS middleware
app.add_middleware(
    CORSMiddleware,
    allow_origins=["app://obsidian.md", "http://localhost:*", "https://app.khoj.dev/*", "app://khoj.dev"],
    allow_credentials=True,
    allow_methods=["*"],
    allow_headers=["*"],
)
>>>>>>> 3d738144

# Set Locale
locale.setlocale(locale.LC_ALL, "")

# Internal Packages. We do this after setting up Django so that Django features are accessible to the app.
from khoj.configure import configure_routes, initialize_server, configure_middleware
from khoj.utils import state
from khoj.utils.cli import cli

# Setup Logger
rich_handler = RichHandler(rich_tracebacks=True)
rich_handler.setFormatter(fmt=logging.Formatter(fmt="%(message)s", datefmt="[%X]"))
logging.basicConfig(handlers=[rich_handler])

logger = logging.getLogger("khoj")


def run():
    # Turn Tokenizers Parallelism Off. App does not support it.
    os.environ["TOKENIZERS_PARALLELISM"] = "false"

    # Load config from CLI
    state.cli_args = sys.argv[1:]
    args = cli(state.cli_args)
    set_state(args)

    # Create app directory, if it doesn't exist
    state.config_file.parent.mkdir(parents=True, exist_ok=True)

    # Set Logging Level
    if args.verbose == 0:
        logger.setLevel(logging.INFO)
    elif args.verbose >= 1:
        logger.setLevel(logging.DEBUG)

    # Set Log File
    fh = logging.FileHandler(state.config_file.parent / "khoj.log", encoding="utf-8")
    fh.setLevel(logging.DEBUG)
    logger.addHandler(fh)

    logger.info("🌘 Starting Khoj")

    # Setup task scheduler
    poll_task_scheduler()

    # Start Server
    configure_routes(app)

    #  Mount Django and Static Files
    app.mount("/django", django_app, name="django")
    if not os.path.exists("static"):
        os.mkdir("static")
    app.mount("/static", StaticFiles(directory="static"), name="static")

    # Configure Middleware
    configure_middleware(app)

    initialize_server(args.config)
    start_server(app, host=args.host, port=args.port, socket=args.socket)


def set_state(args):
    state.config_file = args.config_file
    state.config = args.config
    state.verbose = args.verbose
    state.host = args.host
    state.port = args.port
    state.demo = args.demo
    state.anonymous_mode = args.anonymous_mode
    state.khoj_version = version("khoj-assistant")


def start_server(app, host=None, port=None, socket=None):
    logger.info("🌖 Khoj is ready to use")
    if socket:
        uvicorn.run(app, proxy_headers=True, uds=socket, log_level="debug", use_colors=True, log_config=None)
    else:
        uvicorn.run(app, host=host, port=port, log_level="debug", use_colors=True, log_config=None)
    logger.info("🌒 Stopping Khoj")


def poll_task_scheduler():
    timer_thread = threading.Timer(60.0, poll_task_scheduler)
    timer_thread.daemon = True
    timer_thread.start()
    schedule.run_pending()


if __name__ == "__main__":
    run()<|MERGE_RESOLUTION|>--- conflicted
+++ resolved
@@ -15,15 +15,12 @@
 # External Packages
 import uvicorn
 import django
+from fastapi import FastAPI
+from fastapi.middleware.cors import CORSMiddleware
+from fastapi.staticfiles import StaticFiles
+from rich.logging import RichHandler
 import schedule
 
-from fastapi import FastAPI
-<<<<<<< HEAD
-from fastapi.staticfiles import StaticFiles
-=======
-from fastapi.middleware.cors import CORSMiddleware
->>>>>>> 3d738144
-from rich.logging import RichHandler
 from django.core.asgi import get_asgi_application
 from django.core.management import call_command
 
@@ -47,10 +44,9 @@
 # Initialize the Application Server
 app = FastAPI()
 
-<<<<<<< HEAD
 # Get Django Application
 django_app = get_asgi_application()
-=======
+
 # Add CORS middleware
 app.add_middleware(
     CORSMiddleware,
@@ -59,7 +55,6 @@
     allow_methods=["*"],
     allow_headers=["*"],
 )
->>>>>>> 3d738144
 
 # Set Locale
 locale.setlocale(locale.LC_ALL, "")
